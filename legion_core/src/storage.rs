--- conflicted
+++ resolved
@@ -51,9 +51,7 @@
 #[cfg(not(feature = "ffi"))]
 impl ComponentTypeId {
     /// Gets the component type ID that represents type `T`.
-    pub fn of<T: Component>() -> Self {
-        Self(TypeId::of::<T>())
-    }
+    pub fn of<T: Component>() -> Self { Self(TypeId::of::<T>()) }
 }
 
 #[cfg(feature = "ffi")]
@@ -64,9 +62,7 @@
 #[cfg(feature = "ffi")]
 impl ComponentTypeId {
     /// Gets the component type ID that represents type `T`.
-    pub fn of<T: Component>() -> Self {
-        Self(TypeId::of::<T>(), 0)
-    }
+    pub fn of<T: Component>() -> Self { Self(TypeId::of::<T>(), 0) }
 }
 
 #[cfg(not(feature = "ffi"))]
@@ -77,9 +73,7 @@
 #[cfg(not(feature = "ffi"))]
 impl TagTypeId {
     /// Gets the tag type ID that represents type `T`.
-    pub fn of<T: Component>() -> Self {
-        Self(TypeId::of::<T>())
-    }
+    pub fn of<T: Component>() -> Self { Self(TypeId::of::<T>()) }
 }
 
 #[cfg(feature = "ffi")]
@@ -90,9 +84,7 @@
 #[cfg(feature = "ffi")]
 impl TagTypeId {
     /// Gets the tag type ID that represents type `T`.
-    pub fn of<T: Component>() -> Self {
-        Self(TypeId::of::<T>(), 0)
-    }
+    pub fn of<T: Component>() -> Self { Self(TypeId::of::<T>(), 0) }
 }
 
 /// A `Component` is per-entity data that can be attached to a single entity.
@@ -118,36 +110,24 @@
 
 impl ComponentTypes {
     /// Gets an iterator over all type ID slices.
-    pub fn iter(&self) -> SliceVecIter<ComponentTypeId> {
-        self.0.iter()
-    }
+    pub fn iter(&self) -> SliceVecIter<ComponentTypeId> { self.0.iter() }
 
     /// Gets the number of slices stored within the set.
-    pub fn len(&self) -> usize {
-        self.0.len()
-    }
+    pub fn len(&self) -> usize { self.0.len() }
 
     /// Determines if the set is empty.
-    pub fn is_empty(&self) -> bool {
-        self.len() < 1
-    }
+    pub fn is_empty(&self) -> bool { self.len() < 1 }
 }
 
 impl TagTypes {
     /// Gets an iterator over all type ID slices.
-    pub fn iter(&self) -> SliceVecIter<TagTypeId> {
-        self.0.iter()
-    }
+    pub fn iter(&self) -> SliceVecIter<TagTypeId> { self.0.iter() }
 
     /// Gets the number of slices stored within the set.
-    pub fn len(&self) -> usize {
-        self.0.len()
-    }
+    pub fn len(&self) -> usize { self.0.len() }
 
     /// Determines if the set is empty.
-    pub fn is_empty(&self) -> bool {
-        self.len() < 1
-    }
+    pub fn is_empty(&self) -> bool { self.len() < 1 }
 }
 
 /// A vector of slices.
@@ -162,14 +142,10 @@
 
 impl<T> SliceVec<T> {
     /// Gets the length of the vector.
-    pub fn len(&self) -> usize {
-        self.counts.len()
-    }
+    pub fn len(&self) -> usize { self.counts.len() }
 
     /// Determines if the vector is empty.
-    pub fn is_empty(&self) -> bool {
-        self.len() < 1
-    }
+    pub fn is_empty(&self) -> bool { self.len() < 1 }
 
     /// Pushes a new slice onto the end of the vector.
     pub fn push<I: IntoIterator<Item = T>>(&mut self, items: I) {
@@ -275,26 +251,18 @@
     /// Gets a vector of slices of all component types for all archetypes.
     ///
     /// Each slice contains the component types for the archetype at the corresponding index.
-    pub fn component_types(&self) -> &ComponentTypes {
-        &self.component_types
-    }
+    pub fn component_types(&self) -> &ComponentTypes { &self.component_types }
 
     /// Gets a vector of slices of all tag types for all archetypes.
     ///
     /// Each slice contains the tag types for the archetype at the corresponding index.
-    pub fn tag_types(&self) -> &TagTypes {
-        &self.tag_types
-    }
+    pub fn tag_types(&self) -> &TagTypes { &self.tag_types }
 
     /// Gets a slice reference to all archetypes.
-    pub fn archetypes(&self) -> &[ArchetypeData] {
-        &self.archetypes
-    }
+    pub fn archetypes(&self) -> &[ArchetypeData] { &self.archetypes }
 
     /// Gets a mutable slice reference to all archetypes.
-    pub fn archetypes_mut(&mut self) -> &mut [ArchetypeData] {
-        &mut self.archetypes
-    }
+    pub fn archetypes_mut(&mut self) -> &mut [ArchetypeData] { &mut self.archetypes }
 
     pub(crate) fn drain<R: RangeBounds<usize>>(
         &mut self,
@@ -373,13 +341,9 @@
         }
     }
 
-    pub(crate) unsafe fn equals(&self, a: *const u8, b: *const u8) -> bool {
-        (self.eq_fn)(a, b)
-    }
-
-    pub(crate) unsafe fn clone(&self, src: *const u8, dst: *mut u8) {
-        (self.clone_fn)(src, dst)
-    }
+    pub(crate) unsafe fn equals(&self, a: *const u8, b: *const u8) -> bool { (self.eq_fn)(a, b) }
+
+    pub(crate) unsafe fn clone(&self, src: *const u8, dst: *mut u8) { (self.clone_fn)(src, dst) }
 
     pub(crate) unsafe fn drop(&self, val: *mut u8) {
         if let Some(drop_fn) = self.drop_fn {
@@ -391,9 +355,7 @@
         unsafe { std::alloc::Layout::from_size_align_unchecked(self.size, self.align) }
     }
 
-    pub(crate) fn is_zero_sized(&self) -> bool {
-        self.size == 0
-    }
+    pub(crate) fn is_zero_sized(&self) -> bool { self.size == 0 }
 }
 
 /// Stores metadata describing the type of a component.
@@ -418,13 +380,9 @@
         }
     }
 
-    pub(crate) fn size(&self) -> usize {
-        self.size
-    }
-
-    pub(crate) fn align(&self) -> usize {
-        self.align
-    }
+    pub(crate) fn size(&self) -> usize { self.size }
+
+    pub(crate) fn align(&self) -> usize { self.align }
 }
 
 /// Describes the layout of an archetype, including what components
@@ -439,14 +397,10 @@
 
 impl ArchetypeDescription {
     /// Gets a slice of the tags in the description.
-    pub fn tags(&self) -> &[(TagTypeId, TagMeta)] {
-        &self.tags
-    }
+    pub fn tags(&self) -> &[(TagTypeId, TagMeta)] { &self.tags }
 
     /// Gets a slice of the components in the description.
-    pub fn components(&self) -> &[(ComponentTypeId, ComponentMeta)] {
-        &self.components
-    }
+    pub fn components(&self) -> &[(ComponentTypeId, ComponentMeta)] { &self.components }
 
     /// Adds a tag to the description.
     pub fn register_tag_raw(&mut self, type_id: TagTypeId, type_meta: TagMeta) {
@@ -503,19 +457,9 @@
         ArchetypeId(world_id, index)
     }
 
-<<<<<<< HEAD
-    fn index(self) -> ArchetypeIndex {
-        self.1
-    }
-
-    fn world(self) -> WorldId {
-        self.0
-    }
-=======
     pub fn index(self) -> ArchetypeIndex { self.1 }
 
     pub fn world(self) -> WorldId { self.0 }
->>>>>>> c156fab0
 }
 
 /// Contains all of the tags attached to the entities in each chunk.
@@ -751,9 +695,7 @@
     }
 
     /// Gets the unique ID of this archetype.
-    pub fn id(&self) -> ArchetypeId {
-        self.id
-    }
+    pub fn id(&self) -> ArchetypeId { self.id }
 
     fn find_chunk_set_by_tags(
         &self,
@@ -1222,39 +1164,25 @@
     }
 
     /// Gets the number of chunk sets stored within this archetype.
-    pub fn len(&self) -> usize {
-        self.chunk_sets.len()
-    }
+    pub fn len(&self) -> usize { self.chunk_sets.len() }
 
     /// Determines whether this archetype has any chunks.
-    pub fn is_empty(&self) -> bool {
-        self.len() < 1
-    }
+    pub fn is_empty(&self) -> bool { self.len() < 1 }
 
     /// Gets the tag storage for all chunks in the archetype.
-    pub fn tags(&self) -> &Tags {
-        &self.tags
-    }
+    pub fn tags(&self) -> &Tags { &self.tags }
 
     /// Mutably gets the tag storage for all chunks in the archetype.
-    pub fn tags_mut(&mut self) -> &mut Tags {
-        &mut self.tags
-    }
+    pub fn tags_mut(&mut self) -> &mut Tags { &mut self.tags }
 
     /// Gets a slice of chunksets.
-    pub fn chunksets(&self) -> &[Chunkset] {
-        &self.chunk_sets
-    }
+    pub fn chunksets(&self) -> &[Chunkset] { &self.chunk_sets }
 
     /// Gets a mutable slice of chunksets.
-    pub fn chunksets_mut(&mut self) -> &mut [Chunkset] {
-        &mut self.chunk_sets
-    }
+    pub fn chunksets_mut(&mut self) -> &mut [Chunkset] { &mut self.chunk_sets }
 
     /// Gets a description of the component types in the archetype.
-    pub fn description(&self) -> &ArchetypeDescription {
-        &self.desc
-    }
+    pub fn description(&self) -> &ArchetypeDescription { &self.desc }
 
     pub(crate) fn defrag<F: FnMut(Entity, EntityLocation)>(
         &mut self,
@@ -1302,9 +1230,7 @@
     }
 }
 
-fn align_up(addr: usize, align: usize) -> usize {
-    (addr + (align - 1)) & align.wrapping_neg()
-}
+fn align_up(addr: usize, align: usize) -> usize { (addr + (align - 1)) & align.wrapping_neg() }
 
 /// Describes the data layout for a chunk.
 pub struct ComponentStorageLayout {
@@ -1315,14 +1241,10 @@
 
 impl ComponentStorageLayout {
     /// The maximum number of entities that can be stored in each chunk.
-    pub fn capacity(&self) -> usize {
-        self.capacity
-    }
+    pub fn capacity(&self) -> usize { self.capacity }
 
     /// The components in each chunk.
-    pub fn components(&self) -> &[(ComponentTypeId, usize, ComponentMeta)] {
-        &self.data_layout
-    }
+    pub fn components(&self) -> &[(ComponentTypeId, usize, ComponentMeta)] { &self.data_layout }
 
     fn alloc_storage(&self, id: ChunkId) -> ComponentStorage {
         let storage_info = self
@@ -1370,15 +1292,11 @@
 impl Deref for Chunkset {
     type Target = [ComponentStorage];
 
-    fn deref(&self) -> &Self::Target {
-        self.chunks.as_slice()
-    }
+    fn deref(&self) -> &Self::Target { self.chunks.as_slice() }
 }
 
 impl DerefMut for Chunkset {
-    fn deref_mut(&mut self) -> &mut Self::Target {
-        self.chunks.as_mut_slice()
-    }
+    fn deref_mut(&mut self) -> &mut Self::Target { self.chunks.as_mut_slice() }
 }
 
 impl Chunkset {
@@ -1581,17 +1499,11 @@
         ChunkId(archetype, set, index)
     }
 
-    pub fn archetype_id(&self) -> ArchetypeId {
-        self.0
-    }
-
-    pub(crate) fn set(&self) -> SetIndex {
-        self.1
-    }
-
-    pub(crate) fn index(&self) -> ChunkIndex {
-        self.2
-    }
+    pub fn archetype_id(&self) -> ArchetypeId { self.0 }
+
+    pub(crate) fn set(&self) -> SetIndex { self.1 }
+
+    pub(crate) fn index(&self) -> ChunkIndex { self.2 }
 }
 
 /// A set of component slices located on a chunk.
@@ -1672,34 +1584,22 @@
 
 impl ComponentStorage {
     /// Gets the unique ID of the chunk.
-    pub fn id(&self) -> ChunkId {
-        self.id
-    }
+    pub fn id(&self) -> ChunkId { self.id }
 
     /// Gets the number of entities stored in the chunk.
-    pub fn len(&self) -> usize {
-        self.entities.len()
-    }
+    pub fn len(&self) -> usize { self.entities.len() }
 
     /// Gets the maximum number of entities that can be stored in the chunk.
-    pub fn capacity(&self) -> usize {
-        self.capacity
-    }
+    pub fn capacity(&self) -> usize { self.capacity }
 
     /// Determines if the chunk is full.
-    pub fn is_full(&self) -> bool {
-        self.len() >= self.capacity
-    }
+    pub fn is_full(&self) -> bool { self.len() >= self.capacity }
 
     /// Determines if the chunk is empty.
-    pub fn is_empty(&self) -> bool {
-        self.entities.len() == 0
-    }
+    pub fn is_empty(&self) -> bool { self.entities.len() == 0 }
 
     /// Determines if the internal memory for this chunk has been allocated.
-    pub fn is_allocated(&self) -> bool {
-        self.component_data.is_some()
-    }
+    pub fn is_allocated(&self) -> bool { self.component_data.is_some() }
 
     pub(crate) fn subscribe(&mut self, subscriber: Subscriber) {
         self.subscribers.push(subscriber);
@@ -1710,9 +1610,7 @@
     }
 
     /// Gets a slice reference containing the IDs of all entities stored in the chunk.
-    pub fn entities(&self) -> &[Entity] {
-        self.entities.as_slice()
-    }
+    pub fn entities(&self) -> &[Entity] { self.entities.as_slice() }
 
     /// Gets a component accessor for the specified component type.
     pub fn components(&self, component_type: ComponentTypeId) -> Option<&ComponentResourceSet> {
@@ -1953,9 +1851,7 @@
 
 impl ComponentResourceSet {
     /// Gets the version of the component slice.
-    pub fn version(&self) -> u64 {
-        unsafe { *self.version.get() }
-    }
+    pub fn version(&self) -> u64 { unsafe { *self.version.get() } }
 
     /// Gets a raw pointer to the start of the component slice.
     ///
@@ -2022,9 +1918,7 @@
     }
 
     /// Creates a writer for pushing components into or removing from the vec.
-    pub fn writer(&mut self) -> ComponentWriter {
-        ComponentWriter::new(self)
-    }
+    pub fn writer(&mut self) -> ComponentWriter { ComponentWriter::new(self) }
 }
 
 impl Debug for ComponentResourceSet {
@@ -2192,19 +2086,13 @@
     }
 
     /// Gets the element metadata.
-    pub fn element(&self) -> &TagMeta {
-        &self.element
-    }
+    pub fn element(&self) -> &TagMeta { &self.element }
 
     /// Gets the number of tags contained within the vector.
-    pub fn len(&self) -> usize {
-        self.len
-    }
+    pub fn len(&self) -> usize { self.len }
 
     /// Determines if the vector is empty.
-    pub fn is_empty(&self) -> bool {
-        self.len() < 1
-    }
+    pub fn is_empty(&self) -> bool { self.len() < 1 }
 
     /// Allocates uninitialized memory for a new element.
     ///
