use crate::borrow::{AtomicRefCell, Ref, RefMap, RefMapMut, RefMut};
use crate::entity::Entity;
use crate::entity::EntityLocation;
use crate::event::EventFilterWrapper;
use crate::event::Subscriber;
use crate::event::{Event, Subscribers};
use crate::filter::ArchetypeFilterData;
use crate::filter::ChunkFilterData;
use crate::filter::ChunksetFilterData;
use crate::filter::EntityFilter;
use crate::filter::Filter;
use crate::index::ArchetypeIndex;
use crate::index::ChunkIndex;
use crate::index::ComponentIndex;
use crate::index::SetIndex;
use crate::iterator::FissileZip;
use crate::iterator::SliceVecIter;
use crate::world::TagSet;
use crate::world::WorldId;
use derivative::Derivative;
use fxhash::FxHashMap;
use smallvec::SmallVec;
use std::any::TypeId;
use std::cell::UnsafeCell;
use std::fmt::Debug;
use std::fmt::Formatter;
use std::mem::size_of;
use std::ops::Deref;
use std::ops::DerefMut;
use std::ops::RangeBounds;
use std::ptr::NonNull;
use std::sync::atomic::AtomicU64;
use std::sync::atomic::Ordering;
use std::sync::Arc;
use tracing::trace;

static VERSION_COUNTER: AtomicU64 = AtomicU64::new(0);

fn next_version() -> u64 {
    VERSION_COUNTER
        .fetch_add(1, Ordering::Relaxed)
        .checked_add(1)
        .unwrap()
}

#[cfg(not(feature = "ffi"))]
/// A type ID identifying a component type.
#[derive(Copy, Clone, Debug, Eq, PartialEq, Hash, PartialOrd, Ord)]
pub struct ComponentTypeId(pub TypeId);

#[cfg(not(feature = "ffi"))]
impl ComponentTypeId {
    /// Gets the component type ID that represents type `T`.
    pub fn of<T: Component>() -> Self {
        Self(TypeId::of::<T>())
    }
}

#[cfg(feature = "ffi")]
/// A type ID identifying a component type.
#[derive(Copy, Clone, Debug, Eq, PartialEq, Hash, PartialOrd, Ord)]
pub struct ComponentTypeId(pub TypeId, pub u32);

#[cfg(feature = "ffi")]
impl ComponentTypeId {
    /// Gets the component type ID that represents type `T`.
    pub fn of<T: Component>() -> Self {
        Self(TypeId::of::<T>(), 0)
    }
}

#[cfg(not(feature = "ffi"))]
/// A type ID identifying a tag type.
#[derive(Copy, Clone, Debug, Eq, PartialEq, Hash, PartialOrd, Ord)]
pub struct TagTypeId(pub TypeId);

#[cfg(not(feature = "ffi"))]
impl TagTypeId {
    /// Gets the tag type ID that represents type `T`.
    pub fn of<T: Component>() -> Self {
        Self(TypeId::of::<T>())
    }
}

#[cfg(feature = "ffi")]
/// A type ID identifying a tag type.
#[derive(Copy, Clone, Debug, Eq, PartialEq, Hash, PartialOrd, Ord)]
pub struct TagTypeId(pub TypeId, pub u32);

#[cfg(feature = "ffi")]
impl TagTypeId {
    /// Gets the tag type ID that represents type `T`.
    pub fn of<T: Component>() -> Self {
        Self(TypeId::of::<T>(), 0)
    }
}

/// A `Component` is per-entity data that can be attached to a single entity.
pub trait Component: Send + Sync + 'static {}

/// A `Tag` is shared data that can be attached to multiple entities at once.
pub trait Tag: Clone + Send + Sync + PartialEq + 'static {}

impl<T: Send + Sync + 'static> Component for T {}
impl<T: Clone + Send + Sync + PartialEq + 'static> Tag for T {}

/// Stores slices of `ComponentTypeId`, each of which identifies the type of components
/// contained within the archetype of the same index.
#[derive(Derivative)]
#[derivative(Default(bound = ""))]
pub struct ComponentTypes(SliceVec<ComponentTypeId>);

/// Stores slices of `TagTypeId`, each of which identifies the type of tags
/// contained within the archetype of the same index.
#[derive(Derivative)]
#[derivative(Default(bound = ""))]
pub struct TagTypes(SliceVec<TagTypeId>);

impl ComponentTypes {
    /// Gets an iterator over all type ID slices.
    pub fn iter(&self) -> SliceVecIter<ComponentTypeId> {
        self.0.iter()
    }

    /// Gets the number of slices stored within the set.
    pub fn len(&self) -> usize {
        self.0.len()
    }

    /// Determines if the set is empty.
    pub fn is_empty(&self) -> bool {
        self.len() < 1
    }
}

impl TagTypes {
    /// Gets an iterator over all type ID slices.
    pub fn iter(&self) -> SliceVecIter<TagTypeId> {
        self.0.iter()
    }

    /// Gets the number of slices stored within the set.
    pub fn len(&self) -> usize {
        self.0.len()
    }

    /// Determines if the set is empty.
    pub fn is_empty(&self) -> bool {
        self.len() < 1
    }
}

/// A vector of slices.
///
/// Each slice is stored inline so as to be efficiently iterated through linearly.
#[derive(Derivative)]
#[derivative(Default(bound = ""))]
pub struct SliceVec<T> {
    data: Vec<T>,
    counts: Vec<usize>,
}

impl<T> SliceVec<T> {
    /// Gets the length of the vector.
    pub fn len(&self) -> usize {
        self.counts.len()
    }

    /// Determines if the vector is empty.
    pub fn is_empty(&self) -> bool {
        self.len() < 1
    }

    /// Pushes a new slice onto the end of the vector.
    pub fn push<I: IntoIterator<Item = T>>(&mut self, items: I) {
        let mut count = 0;
        for item in items.into_iter() {
            self.data.push(item);
            count += 1;
        }
        self.counts.push(count);
    }

    /// Gets an iterator over all slices in the vector.
    pub fn iter(&self) -> SliceVecIter<T> {
        SliceVecIter {
            data: &self.data,
            counts: &self.counts,
        }
    }
}

/// Stores all entity data for a `World`.
pub struct Storage {
    world_id: WorldId,
    component_types: ComponentTypes,
    tag_types: TagTypes,
    archetypes: Vec<ArchetypeData>,
    subscribers: Subscribers,
}

impl Storage {
    // Creates an empty `Storage`.
    pub fn new(world_id: WorldId) -> Self {
        Self {
            world_id,
            component_types: ComponentTypes::default(),
            tag_types: TagTypes::default(),
            archetypes: Vec::default(),
            subscribers: Subscribers::default(),
        }
    }

    pub(crate) fn subscribe<T: EntityFilter + Sync + 'static>(
        &mut self,
        sender: crossbeam_channel::Sender<Event>,
        filter: T,
    ) {
        let subscriber = Subscriber::new(Arc::new(EventFilterWrapper(filter.clone())), sender);
        self.subscribers.push(subscriber.clone());

        for i in filter.iter_archetype_indexes(self).collect::<Vec<_>>() {
            self.archetypes_mut()[i].subscribe(subscriber.clone());
        }
    }

    /// Creates a new archetype.
    ///
    /// Returns the index of the newly created archetype and an exclusive reference to the
    /// achetype's data.
    pub(crate) fn alloc_archetype(
        &mut self,
        desc: ArchetypeDescription,
    ) -> (ArchetypeIndex, &mut ArchetypeData) {
        let index = ArchetypeIndex(self.archetypes.len());
        let id = ArchetypeId(self.world_id, index);
        let archetype = ArchetypeData::new(id, desc);

        self.push(archetype);

        let archetype = &mut self.archetypes[index];
        (index, archetype)
    }

    pub(crate) fn push(&mut self, mut archetype: ArchetypeData) {
        let desc = archetype.description();
        self.component_types
            .0
            .push(desc.components.iter().map(|&(t, _)| t));
        self.tag_types.0.push(desc.tags.iter().map(|&(t, _)| t));

        let index = ArchetypeIndex(self.archetypes.len());
        let archetype_data = ArchetypeFilterData {
            component_types: &self.component_types,
            tag_types: &self.tag_types,
        };

        let id = archetype.id();

        trace!(
            world = id.world().index(),
            archetype = *id.index(),
            components = ?desc.component_names,
            tags = ?desc.tag_names,
            "Created Archetype"
        );

        let mut subscribers = self.subscribers.matches_archetype(archetype_data, index);
        subscribers.send(Event::ArchetypeCreated(id));
        archetype.set_subscribers(subscribers);

        self.archetypes.push(archetype);
    }

    /// Gets a vector of slices of all component types for all archetypes.
    ///
    /// Each slice contains the component types for the archetype at the corresponding index.
    pub fn component_types(&self) -> &ComponentTypes {
        &self.component_types
    }

    /// Gets a vector of slices of all tag types for all archetypes.
    ///
    /// Each slice contains the tag types for the archetype at the corresponding index.
    pub fn tag_types(&self) -> &TagTypes {
        &self.tag_types
    }

    /// Gets a slice reference to all archetypes.
    pub fn archetypes(&self) -> &[ArchetypeData] {
        &self.archetypes
    }

    /// Gets a mutable slice reference to all archetypes.
    pub fn archetypes_mut(&mut self) -> &mut [ArchetypeData] {
        &mut self.archetypes
    }

    pub(crate) fn drain<R: RangeBounds<usize>>(
        &mut self,
        range: R,
    ) -> std::vec::Drain<ArchetypeData> {
        self.archetypes.drain(range)
    }

    pub(crate) fn archetype(
        &self,
        ArchetypeIndex(index): ArchetypeIndex,
    ) -> Option<&ArchetypeData> {
        self.archetypes().get(index)
    }

    pub(crate) fn archetype_mut(
        &mut self,
        ArchetypeIndex(index): ArchetypeIndex,
    ) -> Option<&mut ArchetypeData> {
        self.archetypes_mut().get_mut(index)
    }

    pub(crate) unsafe fn archetype_unchecked(
        &self,
        ArchetypeIndex(index): ArchetypeIndex,
    ) -> &ArchetypeData {
        self.archetypes().get_unchecked(index)
    }

    pub(crate) unsafe fn archetype_unchecked_mut(
        &mut self,
        ArchetypeIndex(index): ArchetypeIndex,
    ) -> &mut ArchetypeData {
        self.archetypes_mut().get_unchecked_mut(index)
    }

    pub(crate) fn chunk(&self, loc: EntityLocation) -> Option<&ComponentStorage> {
        self.archetype(loc.archetype())
            .and_then(|atd| atd.chunkset(loc.set()))
            .and_then(|cs| cs.chunk(loc.chunk()))
    }

    pub(crate) fn chunk_mut(&mut self, loc: EntityLocation) -> Option<&mut ComponentStorage> {
        self.archetype_mut(loc.archetype())
            .and_then(|atd| atd.chunkset_mut(loc.set()))
            .and_then(|cs| cs.chunk_mut(loc.chunk()))
    }
}

/// Stores metadata decribing the type of a tag.
#[derive(Copy, Clone, PartialEq)]
pub struct TagMeta {
    size: usize,
    align: usize,
    drop_fn: Option<fn(*mut u8)>,
    eq_fn: fn(*const u8, *const u8) -> bool,
    clone_fn: fn(*const u8, *mut u8),
}

impl TagMeta {
    /// Gets the tag meta of tag type `T`.
    pub fn of<T: Tag>() -> Self {
        TagMeta {
            size: size_of::<T>(),
            align: std::mem::align_of::<T>(),
            drop_fn: if std::mem::needs_drop::<T>() {
                Some(|ptr| unsafe { std::ptr::drop_in_place(ptr as *mut T) })
            } else {
                None
            },
            eq_fn: |a, b| unsafe { *(a as *const T) == *(b as *const T) },
            clone_fn: |src, dst| unsafe {
                let clone = (&*(src as *const T)).clone();
                std::ptr::write(dst as *mut T, clone);
            },
        }
    }

    pub(crate) unsafe fn equals(&self, a: *const u8, b: *const u8) -> bool {
        (self.eq_fn)(a, b)
    }

    pub(crate) unsafe fn clone(&self, src: *const u8, dst: *mut u8) {
        (self.clone_fn)(src, dst)
    }

    pub(crate) unsafe fn drop(&self, val: *mut u8) {
        if let Some(drop_fn) = self.drop_fn {
            (drop_fn)(val);
        }
    }

    pub(crate) fn layout(&self) -> std::alloc::Layout {
        unsafe { std::alloc::Layout::from_size_align_unchecked(self.size, self.align) }
    }

    pub(crate) fn is_zero_sized(&self) -> bool {
        self.size == 0
    }
}

/// Stores metadata describing the type of a component.
#[derive(Copy, Clone, PartialEq)]
pub struct ComponentMeta {
    size: usize,
    align: usize,
    drop_fn: Option<fn(*mut u8)>,
}

impl ComponentMeta {
    /// Gets the component meta of component type `T`.
    pub fn of<T: Component>() -> Self {
        ComponentMeta {
            size: size_of::<T>(),
            align: std::mem::align_of::<T>(),
            drop_fn: if std::mem::needs_drop::<T>() {
                Some(|ptr| unsafe { std::ptr::drop_in_place(ptr as *mut T) })
            } else {
                None
            },
        }
    }

    pub(crate) fn size(&self) -> usize {
        self.size
    }

    pub(crate) fn align(&self) -> usize {
        self.align
    }
}

/// Describes the layout of an archetype, including what components
/// and tags shall be attached to entities stored within an archetype.
#[derive(Default, Clone, PartialEq)]
pub struct ArchetypeDescription {
    tags: Vec<(TagTypeId, TagMeta)>,
    components: Vec<(ComponentTypeId, ComponentMeta)>,
    tag_names: Vec<&'static str>,
    component_names: Vec<&'static str>,
}

impl ArchetypeDescription {
    /// Gets a slice of the tags in the description.
    pub fn tags(&self) -> &[(TagTypeId, TagMeta)] {
        &self.tags
    }

    /// Gets a slice of the components in the description.
    pub fn components(&self) -> &[(ComponentTypeId, ComponentMeta)] {
        &self.components
    }

    /// Adds a tag to the description.
    pub fn register_tag_raw(&mut self, type_id: TagTypeId, type_meta: TagMeta) {
        self.tags.push((type_id, type_meta));
        self.tag_names.push("<unknown>");
    }

    /// Adds a tag to the description.
    pub fn register_tag<T: Tag>(&mut self) {
        self.tags.push((TagTypeId::of::<T>(), TagMeta::of::<T>()));
        self.tag_names.push(std::any::type_name::<T>());
    }

    /// Adds a component to the description.
    pub fn register_component_raw(&mut self, type_id: ComponentTypeId, type_meta: ComponentMeta) {
        self.components.push((type_id, type_meta));
        self.component_names.push("<unknown>");
    }

    /// Adds a component to the description.
    pub fn register_component<T: Component>(&mut self) {
        self.components
            .push((ComponentTypeId::of::<T>(), ComponentMeta::of::<T>()));
        self.component_names.push(std::any::type_name::<T>());
    }
}

impl<'a> Filter<ArchetypeFilterData<'a>> for ArchetypeDescription {
    type Iter = FissileZip<SliceVecIter<'a, TagTypeId>, SliceVecIter<'a, ComponentTypeId>>;

    fn collect(&self, source: ArchetypeFilterData<'a>) -> Self::Iter {
        FissileZip::new(source.tag_types.iter(), source.component_types.iter())
    }

    fn is_match(&self, (tags, components): &<Self::Iter as Iterator>::Item) -> Option<bool> {
        Some(
            tags.len() == self.tags.len()
                && self.tags.iter().all(|(t, _)| tags.contains(t))
                && components.len() == self.components.len()
                && self.components.iter().all(|(t, _)| components.contains(t)),
        )
    }
}

const MAX_CHUNK_SIZE: usize = 16 * 1024 * 10;
const COMPONENT_STORAGE_ALIGNMENT: usize = 64;

/// Unique ID of an archetype.
#[derive(Copy, Clone, Eq, PartialEq, Hash, Debug)]
pub struct ArchetypeId(WorldId, ArchetypeIndex);

impl ArchetypeId {
    pub(crate) fn new(world_id: WorldId, index: ArchetypeIndex) -> Self {
        ArchetypeId(world_id, index)
    }

    fn index(self) -> ArchetypeIndex {
        self.1
    }

    fn world(self) -> WorldId {
        self.0
    }
}

/// Contains all of the tags attached to the entities in each chunk.
pub struct Tags(pub(crate) SmallVec<[(TagTypeId, TagStorage); 3]>);

impl Tags {
    fn new(mut data: SmallVec<[(TagTypeId, TagStorage); 3]>) -> Self {
        data.sort_by_key(|&(t, _)| t);
        Self(data)
    }

    fn validate(&self, set_count: usize) {
        for (_, tags) in self.0.iter() {
            debug_assert_eq!(set_count, tags.len());
        }
    }

    /// Gets the set of tag values of the specified type attached to all chunks.
    #[inline]
    pub fn get(&self, type_id: TagTypeId) -> Option<&TagStorage> {
        self.0
            .binary_search_by_key(&type_id, |&(t, _)| t)
            .ok()
            .map(|i| unsafe { &self.0.get_unchecked(i).1 })
    }

    /// Mutably gets the set of all tag values of the specified type attached to all chunks.
    #[inline]
    pub fn get_mut(&mut self, type_id: TagTypeId) -> Option<&mut TagStorage> {
        self.0
            .binary_search_by_key(&type_id, |&(t, _)| t)
            .ok()
            .map(move |i| unsafe { &mut self.0.get_unchecked_mut(i).1 })
    }

    pub(crate) fn tag_set(&self, SetIndex(index): SetIndex) -> DynamicTagSet {
        let mut tags = DynamicTagSet { tags: Vec::new() };

        unsafe {
            for &(type_id, ref storage) in self.0.iter() {
                let (ptr, element_size, count) = storage.data_raw();
                debug_assert!(index < count, "set index out of bounds");
                tags.push(
                    type_id,
                    *storage.element(),
                    NonNull::new(ptr.as_ptr().add(element_size * index)).unwrap(),
                );
            }
        }

        tags
    }
}

pub(crate) struct DynamicTagSet {
    // the pointer here is to heap allocated memory owned by the tag set
    tags: Vec<(TagTypeId, TagMeta, NonNull<u8>)>,
}

unsafe impl Send for DynamicTagSet {}

unsafe impl Sync for DynamicTagSet {}

impl DynamicTagSet {
    pub fn push(&mut self, type_id: TagTypeId, meta: TagMeta, value: NonNull<u8>) {
        // we clone the value here and take ownership of the copy
        unsafe {
            if meta.is_zero_sized() {
                self.tags
                    .push((type_id, meta, NonNull::new(meta.align as *mut u8).unwrap()));
            } else {
                let copy = std::alloc::alloc(meta.layout());
                meta.clone(value.as_ptr(), copy);
                self.tags.push((type_id, meta, NonNull::new(copy).unwrap()));
            }
        }
    }

    pub fn remove(&mut self, type_id: TagTypeId) {
        if let Some((i, _)) = self
            .tags
            .iter()
            .enumerate()
            .find(|(_, &(t, _, _))| t == type_id)
        {
            let (_, meta, ptr) = self.tags.remove(i);
            unsafe {
                // drop and dealloc the copy as we own this memory
                if let Some(drop_fn) = meta.drop_fn {
                    drop_fn(ptr.as_ptr());
                }

                if !meta.is_zero_sized() {
                    std::alloc::dealloc(ptr.as_ptr(), meta.layout());
                }
            }
        }
    }
}

impl TagSet for DynamicTagSet {
    fn write_tags(&self, tags: &mut Tags) {
        for &(type_id, ref meta, ptr) in self.tags.iter() {
            let storage = tags.get_mut(type_id).unwrap();
            unsafe {
                if meta.drop_fn.is_some() && !meta.is_zero_sized() {
                    // clone the value into temp storage then move it into the chunk
                    // we can dealloc the copy without dropping because the value
                    // is considered moved and will be dropped by the tag storage later
                    let copy = std::alloc::alloc(meta.layout());
                    meta.clone(ptr.as_ptr(), copy);
                    storage.push_raw(copy);
                    std::alloc::dealloc(copy, meta.layout());
                } else {
                    // copy the value directly into the tag storage
                    // if the value has no drop fn, then it is safe for us to make
                    // copies of the data without explicit clones
                    storage.push_raw(ptr.as_ptr())
                }
            }
        }
    }
}

impl Drop for DynamicTagSet {
    fn drop(&mut self) {
        // we own all of the vales in the set, so we need to drop and dealloc them
        for (_, meta, ptr) in self.tags.drain(..) {
            unsafe {
                let layout = std::alloc::Layout::from_size_align_unchecked(meta.size, meta.align);
                if let Some(drop_fn) = meta.drop_fn {
                    drop_fn(ptr.as_ptr());
                }
                if !meta.is_zero_sized() {
                    std::alloc::dealloc(ptr.as_ptr(), layout);
                }
            }
        }
    }
}

/// Stores entity data in chunks. All entities within an archetype have the same data layout
/// (component and tag types).
pub struct ArchetypeData {
    id: ArchetypeId,
    desc: ArchetypeDescription,
    tags: Tags,
    component_layout: ComponentStorageLayout,
    chunk_sets: Vec<Chunkset>,
    subscribers: Subscribers,
}

impl ArchetypeData {
    fn new(id: ArchetypeId, desc: ArchetypeDescription) -> Self {
        // create tag storage
        let tags = desc
            .tags
            .iter()
            .map(|&(type_id, meta)| (type_id, TagStorage::new(meta)))
            .collect();

        // create component data layout
        let max_component_size = desc
            .components
            .iter()
            .map(|(_, meta)| meta.size)
            .max()
            .unwrap_or(0);
        let entity_capacity = std::cmp::max(
            1,
            MAX_CHUNK_SIZE / std::cmp::max(max_component_size, size_of::<Entity>()),
        );
        let mut data_capacity = 0usize;
        let mut component_data_offsets = Vec::new();
        for &(type_id, meta) in desc.components.iter() {
            data_capacity = align_up(
                align_up(data_capacity, COMPONENT_STORAGE_ALIGNMENT),
                meta.align,
            );
            component_data_offsets.push((type_id, data_capacity, meta));
            data_capacity += meta.size * entity_capacity;
        }
        let data_alignment =
            std::alloc::Layout::from_size_align(data_capacity, COMPONENT_STORAGE_ALIGNMENT)
                .expect("invalid component data size/alignment");

        ArchetypeData {
            desc,
            id,
            tags: Tags::new(tags),
            component_layout: ComponentStorageLayout {
                capacity: entity_capacity,
                alloc_layout: data_alignment,
                data_layout: component_data_offsets,
            },
            chunk_sets: Vec::new(),
            subscribers: Subscribers::default(),
        }
    }

    pub(crate) fn delete_all(&mut self) {
        for set in &mut self.chunk_sets {
<<<<<<< HEAD
            // Clearing the chunk
=======
            // Clearing the chunk will Drop all the data
>>>>>>> 12d1c9d1
            set.chunks.clear();
        }
    }

    pub(crate) fn subscribe(&mut self, subscriber: Subscriber) {
        self.subscribers.push(subscriber.clone());

        for i in (0..self.chunk_sets.len()).map(SetIndex) {
            let filter = ChunksetFilterData {
                archetype_data: self,
            };

            if subscriber.filter.matches_chunkset(filter, i) {
                self.chunk_sets[i].subscribe(subscriber.clone());
            }
        }
    }

    pub(crate) fn set_subscribers(&mut self, subscribers: Subscribers) {
        self.subscribers = subscribers;

        for i in (0..self.chunk_sets.len()).map(SetIndex) {
            let filter = ChunksetFilterData {
                archetype_data: self,
            };

            let subscribers = self.subscribers.matches_chunkset(filter, i);
            self.chunk_sets[i].set_subscribers(subscribers);
        }
    }

    /// Gets the unique ID of this archetype.
    pub fn id(&self) -> ArchetypeId {
        self.id
    }

    fn find_chunk_set_by_tags(
        &self,
        other_tags: &Tags,
        other_set_index: SetIndex,
    ) -> Option<SetIndex> {
        // search for a matching chunk set
        let mut set_match = None;
        for self_set_index in 0..self.chunk_sets.len() {
            let mut matches = true;
            for (type_id, tags) in self.tags.0.iter() {
                unsafe {
                    let (a_ptr, size, _) = tags.data_raw();
                    let (b_ptr, _, _) = other_tags.get(*type_id).unwrap().data_raw();

                    if !tags.element().equals(
                        a_ptr.as_ptr().add(self_set_index * size),
                        b_ptr.as_ptr().add(other_set_index.0 * size),
                    ) {
                        matches = false;
                        break;
                    }
                }
            }

            if matches {
                set_match = Some(SetIndex(self_set_index));
                break;
            }
        }

        set_match
    }

    pub(crate) fn move_from(&mut self, mut other: ArchetypeData) {
        let other_tags = &other.tags;
        for (other_index, mut set) in other.chunk_sets.drain(..).enumerate() {
            let set_match = self.find_chunk_set_by_tags(&other_tags, SetIndex(other_index));

            if let Some(chunk_set) = set_match {
                // if we found a match, move the chunks into the set
                let target = &mut self.chunk_sets[chunk_set];
                for mut chunk in set.drain(..) {
                    chunk.mark_modified();
                    target.push(chunk);
                }
            } else {
                // if we did not find a match, clone the tags and move the set
                set.mark_modified();
                self.push(set, |self_tags| {
                    for &(type_id, ref other_tags) in other_tags.0.iter() {
                        unsafe {
                            let (src, _, _) = other_tags.data_raw();
                            let dst = self_tags.get_mut(type_id).unwrap().alloc_ptr();
                            other_tags.element().clone(src.as_ptr(), dst);
                        }
                    }
                });
            }
        }

        self.tags.validate(self.chunk_sets.len());
    }

<<<<<<< HEAD
    #[allow(clippy::too_many_arguments)]
    pub(crate) fn clone_from<C: crate::world::CloneImpl>(
        &mut self,
        src_world: &crate::world::World,
        src_archetype: &ArchetypeData,
        dst_archetype_index: ArchetypeIndex,
        dst_entity_allocator: &crate::entity::EntityAllocator,
        dst_entity_locations: &mut crate::entity::Locations,
        clone_impl: &C,
        replace_mappings: Option<&std::collections::HashMap<Entity, Entity>>,
        result_mappings: &mut Option<&mut std::collections::HashMap<Entity, Entity>>,
    ) {
        // Iterate all the chunk sets within the source archetype
        let src_tags = &src_archetype.tags;
        for (src_chunk_set_index, src_chunk_set) in src_archetype.chunk_sets.iter().enumerate() {
            // Find or create the chunk set that matches the source chunk set
            let dst_chunk_set_index =
                self.find_chunk_set_by_tags(&src_tags, SetIndex(src_chunk_set_index));
            let dst_chunk_set_index = dst_chunk_set_index.unwrap_or_else(|| {
                self.alloc_chunk_set(|self_tags| {
                    for (type_id, other_tags) in src_tags.0.iter() {
                        unsafe {
                            let (src, _, _) = other_tags.data_raw();
                            let dst = self_tags.get_mut(*type_id).unwrap().alloc_ptr();
                            other_tags.element().clone(src.as_ptr(), dst);
                        }
                    }
                })
            });

            // Iterate all the chunks within the source chunk set
            for (_src_chunk_idx, src_chunk) in src_chunk_set.chunks.iter().enumerate() {
                // Copy the data from source to destination. Continuously find or create chunks as
                // needed until we've copied all the data
                let mut entities_remaining = src_chunk.len();
                while entities_remaining > 0 {
                    // Get or allocate a chunk.. since we could be transforming to a larger component size, it's possible
                    // that even a brand-new, empty chunk won't be large enough to hold everything in the chunk we are copying from
                    let dst_free_chunk_index =
                        self.get_free_chunk(dst_chunk_set_index, entities_remaining);
                    let dst_chunk_set = &mut self.chunk_sets[dst_chunk_set_index];
                    let dst_chunk = &mut dst_chunk_set.chunks[dst_free_chunk_index];

                    // Determine how many entities we will write
                    let entities_to_write =
                        std::cmp::min(entities_remaining, dst_chunk.capacity() - dst_chunk.len());

                    // Prepare to write to the chunk storage
                    let mut writer = dst_chunk.writer();
                    let (dst_entities, dst_components) = writer.get();
                    let dst_components = unsafe { &mut *dst_components.get() };

                    // Find the region of memory we will be reading from in the source chunk
                    let src_entity_start_idx = src_chunk.len() - entities_remaining;
                    let src_entity_end_idx = src_entity_start_idx + entities_to_write;

                    // Copy all the entities to the destination chunk. The normal case is that we simply allocate
                    // new entities.
                    //
                    // We also allow end-user to specify a HashMap<Entity, Entity>. The key is an Entity from
                    // the source chunk and the value is an Entity from the destination chunk. Rather than appending
                    // data to the destination chunk, we will *replace* the data, according to the mapping. This
                    // is specifically intended for use with hot-reloading data. When some source data is changed,
                    // we can use the mapping to respawn entities as needed using the new data.

                    // We know how many entities will be appended to this list
                    dst_entities.reserve(dst_entities.len() + entities_to_write);

                    for src_entity in &src_chunk.entities[src_entity_start_idx..src_entity_end_idx]
                    {
                        // The location of the next entity
                        let location = EntityLocation::new(
                            dst_archetype_index,
                            dst_chunk_set_index,
                            dst_free_chunk_index,
                            ComponentIndex(dst_entities.len()),
                        );

                        // Determine if there is an entity we will be replacing
                        let dst_entity = replace_mappings.and_then(|x| x.get(src_entity));

                        // Determine the Entity to use for this element
                        let dst_entity = if let Some(dst_entity) = dst_entity {
                            // We are replacing data
                            // Verify that the entity is alive.. this checks the index and version of the entity
                            //TODO: This check may not be needed in release mode since World::clone_from checks it
                            assert!(dst_entity_allocator.is_alive(*dst_entity));
                            *dst_entity
                        } else {
                            // We are appending data, allocate a new entity
                            dst_entity_allocator.create_entity()
                        };

                        dst_entity_locations.set(dst_entity, location);
                        dst_entities.push(dst_entity);

                        if let Some(result_mappings) = result_mappings {
                            result_mappings.insert(*src_entity, dst_entity);
                        }
                    }

                    // Walk through each component type to copy the data from the source chunk to the destination chunk
                    for (src_type, _) in src_archetype.description().components() {
                        // Look up what type we should transform the data into (can be the same type, meaning it should be cloned)
                        let (dst_type, _) = clone_impl.map_component_type(*src_type);

                        // Create a writer that will insert the data into the destination chunk
                        let mut dst_component_writer = dst_components
                            .get_mut(dst_type)
                            .expect("ComponentResourceSet missing in clone_from")
                            .writer();

                        // Find the data in the source chunk
                        let src_component_storage = src_chunk
                            .components(*src_type)
                            .expect("ComponentResourceSet missing in clone_from");

                        let (src_component_chunk_data, src_element_size, _) =
                            unsafe { src_component_storage.data_raw() };

                        // Now copy the data
                        unsafe {
                            // offset to the first entity we want to copy from the source chunk
                            let src_data = src_component_chunk_data
                                .add(src_element_size * src_entity_start_idx);

                            // allocate the space we need in the destination chunk
                            let dst_data =
                                dst_component_writer.reserve_raw(entities_to_write).as_ptr();

                            // Delegate the clone operation to the provided CloneImpl
                            clone_impl.clone_components(
                                src_world,
                                src_chunk,
                                src_entity_start_idx..src_entity_end_idx,
                                *src_type,
                                &src_chunk.entities[src_entity_start_idx..src_entity_end_idx],
                                &dst_entities[src_entity_start_idx..src_entity_end_idx],
                                src_data,
                                dst_data,
                                entities_to_write,
                            );
                        }
                    }
                    entities_remaining -= entities_to_write;
                }
            }
        }
    }

    #[allow(clippy::too_many_arguments)]
    pub(crate) fn clone_from_single<C: crate::world::CloneImpl>(
        &mut self,
        src_world: &crate::world::World,
        src_archetype: &ArchetypeData,
        src_location: &EntityLocation,
        dst_archetype_index: ArchetypeIndex,
        dst_entity_allocator: &crate::entity::EntityAllocator,
        dst_entity_locations: &mut crate::entity::Locations,
        clone_impl: &C,
        replace_mapping: Option<Entity>,
    ) -> Entity {
        // Iterate all the chunk sets within the source archetype
        let src_tags = &src_archetype.tags;
        let src_chunk_set_index = src_location.set();
        let src_chunk_set = &src_archetype.chunk_sets[src_chunk_set_index.0];

        // Find or create the chunk set that matches the source chunk set
        let dst_chunk_set_index = self.find_chunk_set_by_tags(&src_tags, src_chunk_set_index);
        let dst_chunk_set_index = dst_chunk_set_index.unwrap_or_else(|| {
            self.alloc_chunk_set(|self_tags| {
                for (type_id, other_tags) in src_tags.0.iter() {
                    unsafe {
                        let (src, _, _) = other_tags.data_raw();
                        let dst = self_tags.get_mut(*type_id).unwrap().alloc_ptr();
                        other_tags.element().clone(src.as_ptr(), dst);
                    }
                }
            })
        });

        // Get the source chunk
        let src_chunk_idx = src_location.chunk();
        let src_chunk = &src_chunk_set.chunks[src_chunk_idx];

        // Get or allocate a chunk.. since we could be transforming to a larger component size, it's possible
        // that even a brand-new, empty chunk won't be large enough to hold everything in the chunk we are copying from
        let dst_free_chunk_index = self.get_free_chunk(dst_chunk_set_index, 1);
        let dst_chunk_set = &mut self.chunk_sets[dst_chunk_set_index.0];
        let dst_chunk = &mut dst_chunk_set.chunks[dst_free_chunk_index.0];

        // Determine how many entities we will write
        let entities_to_write = 1;

        // Prepare to write to the chunk storage
        let mut writer = dst_chunk.writer();
        let (dst_entities, dst_components) = writer.get();
        let dst_components = unsafe { &mut *dst_components.get() };

        // Find the region of memory we will be reading from in the source chunk
        let src_entity_start_idx = src_location.component().0;
        let src_entity_end_idx = src_entity_start_idx + 1;

        // Copy the entity to the destination chunk. The normal case is that we simply allocate
        // a new entity.
        //
        // We also allow end-user to specify a Option<Entity>. The src Entity from will *replace* the
        // data of the given Entity

        // We know how many entities will be appended to this list
        let dst_entity_start_idx = dst_entities.len();
        let dst_entity_end_idx = dst_entities.len() + entities_to_write;

        let src_entity = src_chunk.entities[src_entity_start_idx];

        // The location of the next entity
        let location = EntityLocation::new(
            dst_archetype_index,
            dst_chunk_set_index,
            dst_free_chunk_index,
            ComponentIndex(dst_entities.len()),
        );

        let dst_entity = if let Some(dst_entity) = replace_mapping {
            // We are replacing data
            // Verify that the entity is alive.. this checks the index and version of the entity
            //TODO: This check may not be needed in release mode since World::clone_from checks it
            assert!(dst_entity_allocator.is_alive(dst_entity));
            dst_entity
        } else {
            // We are appending data, allocate a new entity
            dst_entity_allocator.create_entity()
        };

        dst_entity_locations.set(dst_entity, location);
        dst_entities.push(dst_entity);

        // Walk through each component type to copy the data from the source chunk to the destination chunk
        for (src_type, _) in src_archetype.description().components() {
            // Look up what type we should transform the data into (can be the same type, meaning it should be cloned)
            let (dst_type, _) = clone_impl.map_component_type(*src_type);

            // Create a writer that will insert the data into the destination chunk
            let mut dst_component_writer = dst_components
                .get_mut(dst_type)
                .expect("ComponentResourceSet missing in clone_from_single")
                .writer();

            // Find the data in the source chunk
            let src_component_storage = src_chunk
                .components(*src_type)
                .expect("ComponentResourceSet missing in clone_from_single");
            let (src_component_chunk_data, src_element_size, _) =
                unsafe { src_component_storage.data_raw() };

            // Now copy the data
            unsafe {
                // offset to the first entity we want to copy from the source chunk
                let src_data =
                    src_component_chunk_data.add(src_element_size * src_entity_start_idx);

                // allocate the space we need in the destination chunk
                let dst_data =
                    unsafe { dst_component_writer.reserve_raw(entities_to_write).as_ptr() };

                // Delegate the clone operation to the provided CloneImpl
                clone_impl.clone_components(
                    src_world,
                    src_chunk,
                    src_entity_start_idx..src_entity_end_idx,
                    *src_type,
                    &src_chunk.entities[src_entity_start_idx..src_entity_end_idx],
                    &dst_entities[dst_entity_start_idx..dst_entity_end_idx],
                    src_data,
                    dst_data,
                    entities_to_write,
                );
            }
        }

        dst_entity
    }

=======
>>>>>>> 12d1c9d1
    /// Iterate all entities in existence by iterating across archetypes, chunk sets, and chunks
    pub(crate) fn iter_entities<'a>(&'a self) -> impl Iterator<Item = Entity> + 'a {
        self.chunk_sets.iter().flat_map(move |set| {
            set.chunks
                .iter()
<<<<<<< HEAD
                .flat_map(move |chunk| chunk.entities().iter().map(|e| *e))
        })
    }

    /// Iterate all entities in existence by iterating across archetypes, chunk sets, and chunks
    /// Returns the EntityLocation as well as the Entity
    pub(crate) fn enumerate_entities<'a>(
=======
                .flat_map(move |chunk| chunk.entities().iter().copied())
        })
    }

    pub(crate) fn iter_entity_locations<'a>(
>>>>>>> 12d1c9d1
        &'a self,
        archetype_index: ArchetypeIndex,
    ) -> impl Iterator<Item = (Entity, EntityLocation)> + 'a {
        self.chunk_sets
            .iter()
            .enumerate()
            .flat_map(move |(set_index, set)| {
                set.chunks
                    .iter()
                    .enumerate()
                    .flat_map(move |(chunk_index, chunk)| {
                        chunk
                            .entities()
                            .iter()
                            .enumerate()
                            .map(move |(entity_index, &entity)| {
                                (
                                    entity,
                                    EntityLocation::new(
                                        archetype_index,
                                        SetIndex(set_index),
                                        ChunkIndex(chunk_index),
                                        ComponentIndex(entity_index),
                                    ),
                                )
                            })
                    })
            })
    }

    pub(crate) fn iter_data_slice<'a, T: Component>(
        &'a self,
    ) -> impl Iterator<Item = RefMap<&[T]>> + 'a {
        self.chunk_sets.iter().flat_map(move |set| {
            set.chunks.iter().map(move |chunk| {
                let c = chunk.components(ComponentTypeId::of::<T>()).unwrap();
                unsafe { c.data_slice::<T>() }
            })
        })
    }

    pub(crate) fn iter_data_slice_mut<'a, T: Component>(
        &'a self,
    ) -> impl Iterator<Item = RefMapMut<&mut [T]>> + 'a {
        self.chunk_sets.iter().flat_map(move |set| {
            set.chunks.iter().map(move |chunk| {
                let c = chunk.components(ComponentTypeId::of::<T>()).unwrap();
                unsafe { c.data_slice_mut::<T>() }
            })
        })
    }

    fn push<F: FnMut(&mut Tags)>(&mut self, set: Chunkset, mut initialize: F) {
        initialize(&mut self.tags);
        self.chunk_sets.push(set);

        let index = SetIndex(self.chunk_sets.len() - 1);
        let filter = ChunksetFilterData {
            archetype_data: self,
        };
        let subscribers = self.subscribers.matches_chunkset(filter, index);

        self.chunk_sets[index].set_subscribers(subscribers);
        self.tags.validate(self.chunk_sets.len());
    }

    /// Allocates a new chunk set. Returns the index of the new set.
    ///
    /// `initialize` is expected to push the new chunkset's tag values onto the tags collection.
    pub(crate) fn alloc_chunk_set<F: FnMut(&mut Tags)>(&mut self, initialize: F) -> SetIndex {
        self.push(Chunkset::default(), initialize);
        SetIndex(self.chunk_sets.len() - 1)
    }

    /// Finds a chunk with space free for at least `minimum_space` entities, creating a chunk if needed.
    pub(crate) fn get_free_chunk(
        &mut self,
        set_index: SetIndex,
        minimum_space: usize,
    ) -> ChunkIndex {
        let count = {
            let chunks = &mut self.chunk_sets[set_index];
            let len = chunks.len();
            for (i, chunk) in chunks.iter_mut().enumerate() {
                let space_left = chunk.capacity() - chunk.len();
                if space_left >= minimum_space {
                    return ChunkIndex(i);
                }
            }
            ChunkIndex(len)
        };

        let chunk = self
            .component_layout
            .alloc_storage(ChunkId(self.id, set_index, count));
        unsafe { self.chunkset_unchecked_mut(set_index).push(chunk) };

        trace!(
            world = self.id.world().index(),
            archetype = *self.id.index(),
            chunkset = *set_index,
            chunk = *count,
            components = ?self.desc.component_names,
            tags = ?self.desc.tag_names,
            "Created chunk"
        );

        count
    }

    /// Gets the number of chunk sets stored within this archetype.
    pub fn len(&self) -> usize {
        self.chunk_sets.len()
    }

    /// Determines whether this archetype has any chunks.
    pub fn is_empty(&self) -> bool {
        self.len() < 1
    }

    /// Gets the tag storage for all chunks in the archetype.
    pub fn tags(&self) -> &Tags {
        &self.tags
    }

    /// Mutably gets the tag storage for all chunks in the archetype.
    pub fn tags_mut(&mut self) -> &mut Tags {
        &mut self.tags
    }

    /// Gets a slice of chunksets.
    pub fn chunksets(&self) -> &[Chunkset] {
        &self.chunk_sets
    }

    /// Gets a mutable slice of chunksets.
    pub fn chunksets_mut(&mut self) -> &mut [Chunkset] {
        &mut self.chunk_sets
    }

    /// Gets a description of the component types in the archetype.
    pub fn description(&self) -> &ArchetypeDescription {
        &self.desc
    }

    pub(crate) fn defrag<F: FnMut(Entity, EntityLocation)>(
        &mut self,
        budget: &mut usize,
        mut on_moved: F,
    ) -> bool {
        trace!(
            world = self.id().world().index(),
            archetype = *self.id().index(),
            "Defragmenting archetype"
        );
        let arch_index = self.id.index();
        for (i, chunkset) in self.chunk_sets.iter_mut().enumerate() {
            let complete = chunkset.defrag(budget, |e, chunk, component| {
                on_moved(
                    e,
                    EntityLocation::new(arch_index, SetIndex(i), chunk, component),
                );
            });
            if !complete {
                return false;
            }
        }

        true
    }

    pub(crate) fn chunkset(&self, SetIndex(index): SetIndex) -> Option<&Chunkset> {
        self.chunksets().get(index)
    }

    pub(crate) fn chunkset_mut(&mut self, SetIndex(index): SetIndex) -> Option<&mut Chunkset> {
        self.chunksets_mut().get_mut(index)
    }

    pub(crate) unsafe fn chunkset_unchecked(&self, SetIndex(index): SetIndex) -> &Chunkset {
        self.chunksets().get_unchecked(index)
    }

    pub(crate) unsafe fn chunkset_unchecked_mut(
        &mut self,
        SetIndex(index): SetIndex,
    ) -> &mut Chunkset {
        self.chunksets_mut().get_unchecked_mut(index)
    }
}

fn align_up(addr: usize, align: usize) -> usize {
    (addr + (align - 1)) & align.wrapping_neg()
}

/// Describes the data layout for a chunk.
pub struct ComponentStorageLayout {
    capacity: usize,
    alloc_layout: std::alloc::Layout,
    data_layout: Vec<(ComponentTypeId, usize, ComponentMeta)>,
}

impl ComponentStorageLayout {
    /// The maximum number of entities that can be stored in each chunk.
    pub fn capacity(&self) -> usize {
        self.capacity
    }

    /// The components in each chunk.
    pub fn components(&self) -> &[(ComponentTypeId, usize, ComponentMeta)] {
        &self.data_layout
    }

    fn alloc_storage(&self, id: ChunkId) -> ComponentStorage {
        let storage_info = self
            .data_layout
            .iter()
            .map(|&(ty, _, ref meta)| {
                (
                    ty,
                    ComponentResourceSet {
                        ptr: AtomicRefCell::new(meta.align as *mut u8),
                        capacity: self.capacity,
                        count: UnsafeCell::new(0),
                        element_size: meta.size,
                        drop_fn: meta.drop_fn,
                        version: UnsafeCell::new(0),
                    },
                )
            })
            .collect();

        ComponentStorage {
            id,
            capacity: self.capacity,
            entities: Vec::with_capacity(self.capacity),
            component_offsets: self
                .data_layout
                .iter()
                .map(|&(ty, offset, _)| (ty, offset))
                .collect(),
            component_layout: self.alloc_layout,
            component_info: UnsafeCell::new(Components::new(storage_info)),
            component_data: None,
            subscribers: Subscribers::default(),
        }
    }
}

/// Contains chunks with the same layout and tag values.
#[derive(Default)]
pub struct Chunkset {
    chunks: Vec<ComponentStorage>,
    subscribers: Subscribers,
}

impl Deref for Chunkset {
    type Target = [ComponentStorage];

    fn deref(&self) -> &Self::Target {
        self.chunks.as_slice()
    }
}

impl DerefMut for Chunkset {
    fn deref_mut(&mut self) -> &mut Self::Target {
        self.chunks.as_mut_slice()
    }
}

impl Chunkset {
    pub(crate) fn new() -> Self {
        Self {
            chunks: Vec::new(),
            subscribers: Subscribers::default(),
        }
    }

    /// Pushes a new chunk into the set.
    pub fn push(&mut self, chunk: ComponentStorage) {
        let id = chunk.id();
        self.chunks.push(chunk);

        let index = ChunkIndex(self.chunks.len() - 1);
        let filter = ChunkFilterData {
            chunks: &self.chunks,
        };
        let mut subscribers = self.subscribers.matches_chunk(filter, index);
        subscribers.send(Event::ChunkCreated(id));
        self.chunks[index].set_subscribers(subscribers);
    }

    pub(crate) fn subscribe(&mut self, subscriber: Subscriber) {
        self.subscribers.push(subscriber.clone());

        for i in (0..self.chunks.len()).map(ChunkIndex) {
            let filter = ChunkFilterData {
                chunks: &self.chunks,
            };

            if subscriber.filter.matches_chunk(filter, i) {
                self.chunks[i].subscribe(subscriber.clone());
            }
        }
    }

    pub(crate) fn set_subscribers(&mut self, subscribers: Subscribers) {
        self.subscribers = subscribers;

        for i in (0..self.chunks.len()).map(ChunkIndex) {
            let filter = ChunkFilterData {
                chunks: &self.chunks,
            };

            let subscribers = self.subscribers.matches_chunk(filter, i);
            self.chunks[i].set_subscribers(subscribers);
        }
    }

    fn mark_modified(&mut self) {
        for chunk in self.chunks.iter_mut() {
            chunk.mark_modified();
        }
    }

    pub(crate) fn drain<R: RangeBounds<usize>>(
        &mut self,
        range: R,
    ) -> std::vec::Drain<ComponentStorage> {
        self.chunks.drain(range)
    }

    /// Gets a slice reference to occupied chunks.
    pub fn occupied(&self) -> &[ComponentStorage] {
        let mut len = self.chunks.len();
        while len > 0 {
            if unsafe { !self.chunks.get_unchecked(len - 1).is_empty() } {
                break;
            }
            len -= 1;
        }
        let (some, _) = self.chunks.as_slice().split_at(len);
        some
    }

    /// Gets a mutable slice reference to occupied chunks.
    pub fn occupied_mut(&mut self) -> &mut [ComponentStorage] {
        let mut len = self.chunks.len();
        while len > 0 {
            if unsafe { !self.chunks.get_unchecked(len - 1).is_empty() } {
                break;
            }
            len -= 1;
        }
        let (some, _) = self.chunks.as_mut_slice().split_at_mut(len);
        some
    }

    /// Defragments all chunks within the chunkset.
    ///
    /// This will compact entities down into lower index chunks, preferring to fill one
    /// chunk before moving on to the next.
    ///
    /// `budget` determines the maximum number of entities that can be moved, and is decremented
    /// as this function moves entities.
    ///
    /// `on_moved` is called when an entity is moved, with the entity's ID, new chunk index,
    /// new component index.
    ///
    /// Returns whether or not the chunkset has been fully defragmented.
    fn defrag<F: FnMut(Entity, ChunkIndex, ComponentIndex)>(
        &mut self,
        budget: &mut usize,
        mut on_moved: F,
    ) -> bool {
        let slice = self.occupied_mut();

        if slice.is_empty() {
            return true;
        }

        let mut first = 0;
        let mut last = slice.len() - 1;

        trace!("Defragmenting chunkset");

        loop {
            // find the first chunk that is not full
            while first < last && slice[first].is_full() {
                first += 1;
            }

            // find the last chunk that is not empty
            while last > first && slice[last].is_empty() {
                last -= 1;
            }

            // exit if the cursors meet; the chunkset is defragmented
            if first == last {
                return true;
            }

            // get mut references to both chunks
            let (with_first, with_last) = slice.split_at_mut(last);
            let target = &mut with_first[first];
            let source = &mut with_last[0];

            // move as many entities as we can from the last chunk into the first
            loop {
                if *budget == 0 {
                    return false;
                }

                *budget -= 1;

                // move the last entity
                let comp_index = ComponentIndex(source.len() - 1);
                let swapped = source.move_entity(target, comp_index);
                assert!(swapped.is_none());

                // notify move
                on_moved(
                    *target.entities.last().unwrap(),
                    ChunkIndex(first),
                    comp_index,
                );

                // exit if we cant move any more
                if target.is_full() || source.is_empty() {
                    break;
                }
            }
        }
    }

    pub(crate) fn chunk(&self, ChunkIndex(index): ChunkIndex) -> Option<&ComponentStorage> {
        self.chunks.get(index)
    }

    pub(crate) fn chunk_mut(
        &mut self,
        ChunkIndex(index): ChunkIndex,
    ) -> Option<&mut ComponentStorage> {
        self.chunks.get_mut(index)
    }

    pub(crate) unsafe fn chunk_unchecked(
        &self,
        ChunkIndex(index): ChunkIndex,
    ) -> &ComponentStorage {
        self.chunks.get_unchecked(index)
    }

    pub(crate) unsafe fn chunk_unchecked_mut(
        &mut self,
        ChunkIndex(index): ChunkIndex,
    ) -> &mut ComponentStorage {
        self.chunks.get_unchecked_mut(index)
    }
}

/// Unique ID of a chunk.
#[derive(Copy, Clone, Eq, PartialEq, Hash, Debug)]
pub struct ChunkId(ArchetypeId, SetIndex, ChunkIndex);

impl ChunkId {
    pub(crate) fn new(archetype: ArchetypeId, set: SetIndex, index: ChunkIndex) -> Self {
        ChunkId(archetype, set, index)
    }

    pub fn archetype_id(&self) -> ArchetypeId {
        self.0
    }

    pub(crate) fn set(&self) -> SetIndex {
        self.1
    }

    pub(crate) fn index(&self) -> ChunkIndex {
        self.2
    }
}

/// A set of component slices located on a chunk.
pub struct Components(SmallVec<[(ComponentTypeId, ComponentResourceSet); 5]>);

impl Components {
    pub(crate) fn new(mut data: SmallVec<[(ComponentTypeId, ComponentResourceSet); 5]>) -> Self {
        data.sort_by_key(|&(t, _)| t);
        Self(data)
    }

    /// Gets a component slice accessor for the specified component type.
    #[inline]
    pub fn get(&self, type_id: ComponentTypeId) -> Option<&ComponentResourceSet> {
        self.0
            .binary_search_by_key(&type_id, |&(t, _)| t)
            .ok()
            .map(|i| unsafe { &self.0.get_unchecked(i).1 })
    }

    /// Gets a mutable component slice accessor for the specified component type.
    #[inline]
    pub fn get_mut(&mut self, type_id: ComponentTypeId) -> Option<&mut ComponentResourceSet> {
        self.0
            .binary_search_by_key(&type_id, |&(t, _)| t)
            .ok()
            .map(move |i| unsafe { &mut self.0.get_unchecked_mut(i).1 })
    }

<<<<<<< HEAD
    fn iter(&mut self) -> Iter<(ComponentTypeId, ComponentResourceSet)> {
        self.0.iter()
    }

    fn iter_mut(&mut self) -> IterMut<(ComponentTypeId, ComponentResourceSet)> {
        self.0.iter_mut()
    }

    fn drain(&mut self) -> Drain<(ComponentTypeId, ComponentResourceSet)> {
        self.0.drain()
=======
    fn iter(&mut self) -> impl Iterator<Item = &(ComponentTypeId, ComponentResourceSet)> + '_ {
        self.0.iter()
    }

    fn iter_mut(
        &mut self,
    ) -> impl Iterator<Item = &mut (ComponentTypeId, ComponentResourceSet)> + '_ {
        self.0.iter_mut()
    }

    fn drain(&mut self) -> impl Iterator<Item = (ComponentTypeId, ComponentResourceSet)> + '_ {
        self.0.drain(..)
>>>>>>> 12d1c9d1
    }
}

/// Stores a chunk of entities and their component data of a specific data layout.
pub struct ComponentStorage {
    id: ChunkId,
    capacity: usize,
    entities: Vec<Entity>,
    component_layout: std::alloc::Layout,
    component_offsets: FxHashMap<ComponentTypeId, usize>,
    component_info: UnsafeCell<Components>,
    component_data: Option<NonNull<u8>>,
    subscribers: Subscribers,
}

pub struct StorageWriter<'a> {
    initial_count: usize,
    storage: &'a mut ComponentStorage,
}

impl<'a> StorageWriter<'a> {
    pub fn get(&mut self) -> (&mut Vec<Entity>, &UnsafeCell<Components>) {
        (&mut self.storage.entities, &self.storage.component_info)
    }
}

impl<'a> Drop for StorageWriter<'a> {
    fn drop(&mut self) {
        self.storage.update_count_gauge();
        for &entity in self.storage.entities.iter().skip(self.initial_count) {
            self.storage
                .subscribers
                .send(Event::EntityInserted(entity, self.storage.id()));
        }
    }
}

impl ComponentStorage {
    /// Gets the unique ID of the chunk.
    pub fn id(&self) -> ChunkId {
        self.id
    }

    /// Gets the number of entities stored in the chunk.
    pub fn len(&self) -> usize {
        self.entities.len()
    }

    /// Gets the maximum number of entities that can be stored in the chunk.
    pub fn capacity(&self) -> usize {
        self.capacity
    }

    /// Determines if the chunk is full.
    pub fn is_full(&self) -> bool {
        self.len() >= self.capacity
    }

    /// Determines if the chunk is empty.
    pub fn is_empty(&self) -> bool {
        self.entities.len() == 0
    }

    /// Determines if the internal memory for this chunk has been allocated.
    pub fn is_allocated(&self) -> bool {
        self.component_data.is_some()
    }

    pub(crate) fn subscribe(&mut self, subscriber: Subscriber) {
        self.subscribers.push(subscriber);
    }

    pub(crate) fn set_subscribers(&mut self, subscribers: Subscribers) {
        self.subscribers = subscribers;
    }

    /// Gets a slice reference containing the IDs of all entities stored in the chunk.
    pub fn entities(&self) -> &[Entity] {
        self.entities.as_slice()
    }

    /// Gets a component accessor for the specified component type.
    pub fn components(&self, component_type: ComponentTypeId) -> Option<&ComponentResourceSet> {
        unsafe { &*self.component_info.get() }.get(component_type)
    }

    /// Increments all component versions, forcing the chunk to be seen as modified for all queries.
    fn mark_modified(&mut self) {
        unsafe {
            let components = &mut *self.component_info.get();
            for (_, component) in components.iter_mut() {
                // touch each slice mutably to increment its version
                let _ = component.data_raw_mut();
            }
        }
    }

    /// Removes an entity from the chunk by swapping it with the last entry.
    ///
    /// Returns the ID of the entity which was swapped into the removed entity's position.
    pub fn swap_remove(
        &mut self,
        ComponentIndex(index): ComponentIndex,
        drop: bool,
    ) -> Option<Entity> {
        let removed = self.entities.swap_remove(index);
        for (_, component) in unsafe { &mut *self.component_info.get() }.iter_mut() {
            component.writer().swap_remove(index, drop);
        }

        self.subscribers
            .send(Event::EntityRemoved(removed, self.id()));
        self.update_count_gauge();

        if self.entities.len() > index {
            Some(*self.entities.get(index).unwrap())
        } else {
            if self.is_empty() {
                self.free();
            }

            None
        }
    }

    /// Moves an entity from this chunk into a target chunk, moving all compatable components into
    /// the target chunk. Any components left over will be dropped.
    ///
    /// Returns the ID of the entity which was swapped into the removed entity's position.
    pub fn move_entity(
        &mut self,
        target: &mut ComponentStorage,
        index: ComponentIndex,
    ) -> Option<Entity> {
        debug_assert!(*index < self.len());
        debug_assert!(!target.is_full());
        if !target.is_allocated() {
            target.allocate();
        }

        trace!(index = *index, source = ?self.id, destination = ?target.id, "Moving entity");

        let entity = unsafe { *self.entities.get_unchecked(*index) };
        target.entities.push(entity);

        let self_components = unsafe { &mut *self.component_info.get() };
        let target_components = unsafe { &mut *target.component_info.get() };

        for (comp_type, accessor) in self_components.iter_mut() {
            if let Some(target_accessor) = target_components.get_mut(*comp_type) {
                // move the component into the target chunk
                unsafe {
                    let (ptr, element_size, _) = accessor.data_raw();
                    let component = ptr.add(element_size * *index);
                    target_accessor
                        .writer()
                        .push_raw(NonNull::new_unchecked(component), 1);
                }
            } else {
                // drop the component rather than move it
                unsafe { accessor.writer().drop_in_place(index) };
            }
        }

        // remove the entity from this chunk
        let removed = self.swap_remove(index, false);

        target
            .subscribers
            .send(Event::EntityInserted(entity, target.id()));
        target.update_count_gauge();

        removed
    }

    /// Gets mutable references to the internal data of the chunk.
    pub fn writer(&mut self) -> StorageWriter {
        if !self.is_allocated() {
            self.allocate();
        }
        StorageWriter {
            initial_count: self.entities.len(),
            storage: self,
        }
    }

    fn free(&mut self) {
        debug_assert!(self.is_allocated());
        debug_assert_eq!(0, self.len());

        self.entities.shrink_to_fit();

        trace!(
            world = self.id.archetype_id().world().index(),
            archetype = *self.id.archetype_id().index(),
            chunkset = *self.id.set(),
            chunk = *self.id.index(),
            layout = ?self.component_layout,
            "Freeing chunk memory"
        );

        // Safety Note:
        // accessors are left with pointers pointing to invalid memory (although aligned properly)
        // the slices returned from these accessors will be empty though, so no code
        // should ever dereference these pointers

        // free component memory
        unsafe {
            let ptr = self.component_data.take().unwrap();
            std::alloc::dealloc(ptr.as_ptr(), self.component_layout);
        }

        self.update_mem_gauge();
    }

    fn allocate(&mut self) {
        debug_assert!(!self.is_allocated());

        trace!(
            world = self.id.archetype_id().world().index(),
            archetype = *self.id.archetype_id().index(),
            chunkset = *self.id.set(),
            chunk = *self.id.index(),
            layout = ?self.component_layout,
            "Allocating chunk memory"
        );
        self.entities.reserve_exact(self.capacity);

        unsafe {
            // allocating backing store
            let ptr = std::alloc::alloc(self.component_layout);
            self.component_data = Some(NonNull::new_unchecked(ptr));

            // update accessor pointers
            for (type_id, component) in (&mut *self.component_info.get()).iter_mut() {
                let &offset = self.component_offsets.get(type_id).unwrap();
                *component.ptr.get_mut() = ptr.add(offset);
            }
        }

        self.update_mem_gauge();
    }

    fn update_mem_gauge(&self) {
        #[cfg(feature = "metrics")]
        {
            use std::convert::TryInto;
            metrics::gauge!(
                "chunk_memory",
                if self.is_allocated() { self.component_layout.size().try_into().unwrap() } else { 0 },
                "world" => self.id.archetype_id().world().index().to_string(),
                "archetype" => self.id.archetype_id().index().to_string(),
                "chunkset" => self.id.set().to_string(),
                "chunk" => self.id.index().to_string()
            );
        }
    }

    fn update_count_gauge(&self) {
        #[cfg(feature = "metrics")]
        {
            use std::convert::TryInto;
            metrics::gauge!(
                "entity_count",
                self.len().try_into().unwrap(),
                "world" => self.id.archetype_id().world().index().to_string(),
                "archetype" => self.id.archetype_id().index().to_string(),
                "chunkset" => self.id.set().to_string(),
                "chunk" => self.id.index().to_string()
            );
        }
    }
}

unsafe impl Sync for ComponentStorage {}

unsafe impl Send for ComponentStorage {}

impl Drop for ComponentStorage {
    fn drop(&mut self) {
        if let Some(ptr) = self.component_data {
            // run the drop functions of all components
            for (_, info) in unsafe { &mut *self.component_info.get() }.drain() {
                if let Some(drop_fn) = info.drop_fn {
                    let ptr = info.ptr.get_mut();
                    for i in 0..self.len() {
                        unsafe {
                            drop_fn(ptr.add(info.element_size * i));
                        }
                    }
                }
            }

            for e in &self.entities {
                self.subscribers.send(Event::EntityRemoved(*e, self.id()));
            }

            self.update_count_gauge();

            // free the chunk's memory
            unsafe {
                std::alloc::dealloc(ptr.as_ptr(), self.component_layout);
            }
        }
    }
}

/// Provides raw access to component data slices.
#[repr(align(64))]
pub struct ComponentResourceSet {
    ptr: AtomicRefCell<*mut u8>,
    element_size: usize,
    count: UnsafeCell<usize>,
    capacity: usize,
    drop_fn: Option<fn(*mut u8)>,
    version: UnsafeCell<u64>,
}

impl ComponentResourceSet {
    /// Gets the version of the component slice.
    pub fn version(&self) -> u64 {
        unsafe { *self.version.get() }
    }

    /// Gets a raw pointer to the start of the component slice.
    ///
    /// Returns a tuple containing `(pointer, element_size, count)`.
    ///
    /// # Safety
    ///
    /// Access to the component data within the slice is runtime borrow checked in debug builds.
    /// This call will panic if borrowing rules are broken in debug, and is undefined behavior in release.
    pub unsafe fn data_raw(&self) -> (Ref<*mut u8>, usize, usize) {
        (self.ptr.get(), self.element_size, *self.count.get())
    }

    /// Gets a raw pointer to the start of the component slice.
    ///
    /// Returns a tuple containing `(pointer, element_size, count)`.
    ///
    /// # Safety
    ///
    /// Access to the component data within the slice is runtime borrow checked in debug builds.
    /// This call will panic if borrowing rules are broken in debug, and is undefined behavior in release.
    ///
    /// # Panics
    ///
    /// Will panic when an internal u64 counter overflows.
    /// It will happen in 50000 years if you do 10000 mutations a millisecond.
    pub unsafe fn data_raw_mut(&self) -> (RefMut<*mut u8>, usize, usize) {
        // this version increment is not thread safe
        // - but the pointer `get_mut` ensures exclusive access at runtime
        let ptr = self.ptr.get_mut();
        *self.version.get() = next_version();
        (ptr, self.element_size, *self.count.get())
    }

    /// Gets a shared reference to the slice of components.
    ///
    /// # Safety
    ///
    /// Ensure that `T` is representative of the component data actually stored.
    ///
    /// Access to the component data within the slice is runtime borrow checked.
    /// This call will panic if borrowing rules are broken.
    pub unsafe fn data_slice<T>(&self) -> RefMap<&[T]> {
        let (ptr, _size, count) = self.data_raw();
        ptr.map_into(|&ptr| std::slice::from_raw_parts(ptr as *const _ as *const T, count))
    }

    /// Gets a mutable reference to the slice of components.
    ///
    /// # Safety
    ///
    /// Ensure that `T` is representative of the component data actually stored.
    ///
    /// Access to the component data within the slice is runtime borrow checked.
    /// This call will panic if borrowing rules are broken.
    ///
    /// # Panics
    ///
    /// Will panic when an internal u64 counter overflows.
    /// It will happen in 50000 years if you do 10000 mutations a millisecond.
    pub unsafe fn data_slice_mut<T>(&self) -> RefMapMut<&mut [T]> {
        let (ptr, _size, count) = self.data_raw_mut();
        ptr.map_into(|&mut ptr| std::slice::from_raw_parts_mut(ptr as *mut _ as *mut T, count))
    }

    /// Creates a writer for pushing components into or removing from the vec.
    pub fn writer(&mut self) -> ComponentWriter {
        ComponentWriter::new(self)
    }
}

impl Debug for ComponentResourceSet {
    fn fmt(&self, f: &mut Formatter) -> Result<(), std::fmt::Error> {
        write!(
            f,
            "ComponentResourceSet {{ ptr: {:?}, element_size: {}, count: {}, capacity: {}, version: {} }}",
            *self.ptr.get(),
            self.element_size,
            unsafe { *self.count.get() },
            self.capacity,
            self.version()
        )
    }
}

/// Provides methods adding or removing components from a component vec.
pub struct ComponentWriter<'a> {
    accessor: &'a ComponentResourceSet,
    ptr: RefMut<'a, *mut u8>,
}

impl<'a> ComponentWriter<'a> {
    fn new(accessor: &'a ComponentResourceSet) -> ComponentWriter<'a> {
        Self {
            accessor,
            ptr: accessor.ptr.get_mut(),
        }
    }

    /// Increases the length of the associated `ComponentResourceSet` by `count`
    /// and returns a pointer to the start of the memory that is reserved as a result.
    ///
    /// # Safety
    ///
    /// Ensure the memory returned by this function is properly initialized before calling
    /// any other storage function. Ensure that the data written into the returned pointer
    /// is representative of the component types stored in the associated ComponentResourceSet.
    ///
    /// # Panics
    ///
    /// Will panic when an internal u64 counter overflows.
    /// It will happen in 50000 years if you do 10000 mutations a millisecond.
    pub(crate) unsafe fn reserve_raw(&mut self, count: usize) -> NonNull<u8> {
        debug_assert!((*self.accessor.count.get() + count) <= self.accessor.capacity);
        let ptr = self
            .ptr
            .add(*self.accessor.count.get() * self.accessor.element_size);
        *self.accessor.count.get() += count;
        *self.accessor.version.get() = next_version();
        NonNull::new_unchecked(ptr)
    }

    /// Pushes new components onto the end of the vec.
    ///
    /// # Safety
    ///
    /// Ensure the components pointed to by `components` are representative
    /// of the component types stored in the vec.
    ///
    /// This function will _copy_ all elements into the chunk. If the source is not `Copy`,
    /// the caller must then `mem::forget` the source such that the destructor does not run
    /// on the original data.
    ///
    /// # Panics
    ///
    /// Will panic when an internal u64 counter overflows.
    /// It will happen in 50000 years if you do 10000 mutations a millisecond.
    pub unsafe fn push_raw(&mut self, components: NonNull<u8>, count: usize) {
        debug_assert!((*self.accessor.count.get() + count) <= self.accessor.capacity);
        std::ptr::copy_nonoverlapping(
            components.as_ptr(),
            self.ptr
                .add(*self.accessor.count.get() * self.accessor.element_size),
            count * self.accessor.element_size,
        );
        *self.accessor.count.get() += count;
        *self.accessor.version.get() = next_version();
    }

    /// Pushes new components onto the end of the vec.
    ///
    /// # Safety
    ///
    /// Ensure that the type `T` is representative of the component types stored in the vec.
    ///
    /// This function will _copy_ all elements of `T` into the chunk. If `T` is not `Copy`,
    /// the caller must then `mem::forget` the source such that the destructor does not run
    /// on the original data.
    pub unsafe fn push<T: Component>(&mut self, components: &[T]) {
        self.push_raw(
            NonNull::new_unchecked(components.as_ptr() as *mut u8),
            components.len(),
        );
    }

    /// Removes the component at the specified index by swapping it with the last component.
    pub fn swap_remove(&mut self, index: usize, drop: bool) {
        unsafe {
            let size = self.accessor.element_size;
            let to_remove = self.ptr.add(size * index);
            if drop {
                if let Some(drop_fn) = self.accessor.drop_fn {
                    drop_fn(to_remove);
                }
            }

            let count = *self.accessor.count.get();
            if index < count - 1 {
                let swap_target = self.ptr.add(size * (count - 1));
                std::ptr::copy_nonoverlapping(swap_target, to_remove, size);
            }

            *self.accessor.count.get() -= 1;
        }
    }

    /// Drops the component stored at `index` without moving any other data or
    /// altering the number of elements.
    ///
    /// # Safety
    ///
    /// Ensure that this function is only ever called once on a given index.
    pub unsafe fn drop_in_place(&mut self, ComponentIndex(index): ComponentIndex) {
        if let Some(drop_fn) = self.accessor.drop_fn {
            let size = self.accessor.element_size;
            let to_remove = self.ptr.add(size * index);
            drop_fn(to_remove);
        }
    }
}

/// A vector of tag values of a single type.
///
/// Each element in the vector represents the value of tag for
/// the chunk with the corresponding index.
pub struct TagStorage {
    ptr: NonNull<u8>,
    capacity: usize,
    len: usize,
    element: TagMeta,
}

impl TagStorage {
    pub(crate) fn new(element: TagMeta) -> Self {
        let capacity = if element.size == 0 { !0 } else { 4 };

        let ptr = unsafe {
            if element.size > 0 {
                let layout =
                    std::alloc::Layout::from_size_align(capacity * element.size, element.align)
                        .unwrap();
                NonNull::new_unchecked(std::alloc::alloc(layout))
            } else {
                NonNull::new_unchecked(element.align as *mut u8)
            }
        };

        TagStorage {
            ptr,
            capacity,
            len: 0,
            element,
        }
    }

    /// Gets the element metadata.
    pub fn element(&self) -> &TagMeta {
        &self.element
    }

    /// Gets the number of tags contained within the vector.
    pub fn len(&self) -> usize {
        self.len
    }

    /// Determines if the vector is empty.
    pub fn is_empty(&self) -> bool {
        self.len() < 1
    }

    /// Allocates uninitialized memory for a new element.
    ///
    /// # Safety
    ///
    /// A valid element must be written into the returned address before the
    /// tag storage is next accessed.
    pub unsafe fn alloc_ptr(&mut self) -> *mut u8 {
        if self.len == self.capacity {
            self.grow();
        }

        let ptr = if self.element.size > 0 {
            self.ptr.as_ptr().add(self.len * self.element.size)
        } else {
            self.element.align as *mut u8
        };

        self.len += 1;
        ptr
    }

    /// Pushes a new tag onto the end of the vector.
    ///
    /// # Safety
    ///
    /// Ensure the tag pointed to by `ptr` is representative
    /// of the tag types stored in the vec.
    ///
    /// `ptr` must not point to a location already within the vector.
    ///
    /// The value at `ptr` is _copied_ into the tag vector. If the value
    /// is not `Copy`, then the caller must ensure that the original value
    /// is forgotten with `mem::forget` such that the finalizer is not called
    /// twice.
    pub unsafe fn push_raw(&mut self, ptr: *const u8) {
        if self.len == self.capacity {
            self.grow();
        }

        if self.element.size > 0 {
            let dst = self.ptr.as_ptr().add(self.len * self.element.size);
            std::ptr::copy_nonoverlapping(ptr, dst, self.element.size);
        }

        self.len += 1;
    }

    /// Pushes a new tag onto the end of the vector.
    ///
    /// # Safety
    ///
    /// Ensure that the type `T` is representative of the tag type stored in the vec.
    pub unsafe fn push<T: Tag>(&mut self, value: T) {
        debug_assert!(
            size_of::<T>() == self.element.size,
            "incompatible element data size"
        );
        self.push_raw(&value as *const T as *const u8);
        std::mem::forget(value);
    }

    /// Gets a raw pointer to the start of the tag slice.
    ///
    /// Returns a tuple containing `(pointer, element_size, count)`.
    ///
    /// # Safety
    /// This function returns a raw pointer with the size and length.
    /// Ensure that you do not access outside these bounds for this pointer.
    pub unsafe fn data_raw(&self) -> (NonNull<u8>, usize, usize) {
        (self.ptr, self.element.size, self.len)
    }

    /// Gets a shared reference to the slice of tags.
    ///
    /// # Safety
    ///
    /// Ensure that `T` is representative of the tag data actually stored.
    ///
    /// Access to the tag data within the slice is runtime borrow checked.
    /// This call will panic if borrowing rules are broken.
    pub unsafe fn data_slice<T>(&self) -> &[T] {
        debug_assert!(
            size_of::<T>() == self.element.size,
            "incompatible element data size"
        );
        std::slice::from_raw_parts(self.ptr.as_ptr() as *const T, self.len)
    }

    /// Drop the storage without dropping the tags contained in the storage
    pub(crate) fn forget_data(mut self) {
        // this is a bit of a hack, but it makes the Drop impl not drop the elements
        self.element.drop_fn = None;
    }

    fn grow(&mut self) {
        assert!(self.element.size != 0, "capacity overflow");
        unsafe {
            let (new_cap, ptr) = {
                let layout = std::alloc::Layout::from_size_align(
                    self.capacity * self.element.size,
                    self.element.align,
                )
                .unwrap();
                let new_cap = 2 * self.capacity;
                let ptr =
                    std::alloc::realloc(self.ptr.as_ptr(), layout, new_cap * self.element.size);

                (new_cap, ptr)
            };

            if ptr.is_null() {
                tracing::error!("out of memory");
                std::process::abort()
            }

            self.ptr = NonNull::new_unchecked(ptr);
            self.capacity = new_cap;
        }
    }
}

unsafe impl Sync for TagStorage {}

unsafe impl Send for TagStorage {}

impl Drop for TagStorage {
    fn drop(&mut self) {
        if self.element.size > 0 {
            let ptr = self.ptr.as_ptr();

            unsafe {
                if let Some(drop_fn) = self.element.drop_fn {
                    for i in 0..self.len {
                        drop_fn(ptr.add(i * self.element.size));
                    }
                }
                let layout = std::alloc::Layout::from_size_align_unchecked(
                    self.element.size * self.capacity,
                    self.element.align,
                );
                std::alloc::dealloc(ptr, layout);
            }
        }
    }
}

impl Debug for TagStorage {
    fn fmt(&self, f: &mut Formatter) -> Result<(), std::fmt::Error> {
        write!(
            f,
            "TagStorage {{ element_size: {}, count: {}, capacity: {} }}",
            self.element.size, self.len, self.capacity
        )
    }
}

#[cfg(test)]
mod test {
    use super::*;
    use std::num::Wrapping;

    #[derive(Copy, Clone, PartialEq, Debug)]
    struct ZeroSize;

    #[test]
    pub fn create() {
        let _ = tracing_subscriber::fmt::try_init();

        let mut archetypes = Storage::new(WorldId::default());

        let mut desc = ArchetypeDescription::default();
        desc.register_tag::<usize>();
        desc.register_component::<isize>();

        let (_arch_id, data) = archetypes.alloc_archetype(desc);
        let set = data.alloc_chunk_set(|tags| unsafe {
            tags.get_mut(TagTypeId::of::<usize>()).unwrap().push(1isize)
        });

        let chunk_index = data.get_free_chunk(set, 1);
        let components = data
            .chunkset_mut(set)
            .unwrap()
            .chunk_mut(chunk_index)
            .unwrap();
        let mut writer = components.writer();
        let (chunk_entities, chunk_components) = writer.get();

        chunk_entities.push(Entity::new(1, Wrapping(0)));
        unsafe {
            (&mut *chunk_components.get())
                .get_mut(ComponentTypeId::of::<isize>())
                .unwrap()
                .writer()
                .push(&[1usize]);
        }
    }

    #[test]
    pub fn create_lazy_allocated() {
        let _ = tracing_subscriber::fmt::try_init();

        let mut archetypes = Storage::new(WorldId::default());

        let mut desc = ArchetypeDescription::default();
        desc.register_tag::<usize>();
        desc.register_component::<isize>();

        let (_arch_id, data) = archetypes.alloc_archetype(desc);
        let set = data.alloc_chunk_set(|tags| unsafe {
            tags.get_mut(TagTypeId::of::<usize>()).unwrap().push(1isize)
        });

        let chunk_index = data.get_free_chunk(set, 1);
        let chunk = data
            .chunkset_mut(set)
            .unwrap()
            .chunk_mut(chunk_index)
            .unwrap();

        assert!(!chunk.is_allocated());

        chunk.writer();

        assert!(chunk.is_allocated());
    }

    #[test]
    pub fn create_free_when_empty() {
        let _ = tracing_subscriber::fmt::try_init();

        let mut archetypes = Storage::new(WorldId::default());

        let mut desc = ArchetypeDescription::default();
        desc.register_tag::<usize>();
        desc.register_component::<isize>();

        let (_arch_id, data) = archetypes.alloc_archetype(desc);
        let set = data.alloc_chunk_set(|tags| unsafe {
            tags.get_mut(TagTypeId::of::<usize>()).unwrap().push(1isize)
        });

        let chunk_index = data.get_free_chunk(set, 1);
        let chunk = data
            .chunkset_mut(set)
            .unwrap()
            .chunk_mut(chunk_index)
            .unwrap();

        assert!(!chunk.is_allocated());

        {
            let mut writer = chunk.writer();
            let (chunk_entities, chunk_components) = writer.get();

            chunk_entities.push(Entity::new(1, Wrapping(0)));
            unsafe {
                (&mut *chunk_components.get())
                    .get_mut(ComponentTypeId::of::<isize>())
                    .unwrap()
                    .writer()
                    .push(&[1usize]);
            }
        }

        assert!(chunk.is_allocated());

        chunk.swap_remove(ComponentIndex(0), true);

        assert!(!chunk.is_allocated());
    }

    #[test]
    pub fn read_components() {
        let _ = tracing_subscriber::fmt::try_init();

        let mut archetypes = Storage::new(WorldId::default());

        let mut desc = ArchetypeDescription::default();
        desc.register_component::<isize>();
        desc.register_component::<usize>();
        desc.register_component::<ZeroSize>();

        let (_arch_id, data) = archetypes.alloc_archetype(desc);
        let set = data.alloc_chunk_set(|_| {});
        let chunk_index = data.get_free_chunk(set, 1);
        let components = data
            .chunkset_mut(set)
            .unwrap()
            .chunk_mut(chunk_index)
            .unwrap();

        let entities = [
            (Entity::new(1, Wrapping(0)), 1isize, 1usize, ZeroSize),
            (Entity::new(2, Wrapping(0)), 2isize, 2usize, ZeroSize),
            (Entity::new(3, Wrapping(0)), 3isize, 3usize, ZeroSize),
        ];

        let mut writer = components.writer();
        let (chunk_entities, chunk_components) = writer.get();
        for (entity, c1, c2, c3) in entities.iter() {
            chunk_entities.push(*entity);
            unsafe {
                (&mut *chunk_components.get())
                    .get_mut(ComponentTypeId::of::<isize>())
                    .unwrap()
                    .writer()
                    .push(&[*c1]);
                (&mut *chunk_components.get())
                    .get_mut(ComponentTypeId::of::<usize>())
                    .unwrap()
                    .writer()
                    .push(&[*c2]);
                (&mut *chunk_components.get())
                    .get_mut(ComponentTypeId::of::<ZeroSize>())
                    .unwrap()
                    .writer()
                    .push(&[*c3]);
            }
        }

        unsafe {
            for (i, c) in (*chunk_components.get())
                .get(ComponentTypeId::of::<isize>())
                .unwrap()
                .data_slice::<isize>()
                .iter()
                .enumerate()
            {
                assert_eq!(entities[i].1, *c);
            }

            for (i, c) in (*chunk_components.get())
                .get(ComponentTypeId::of::<usize>())
                .unwrap()
                .data_slice::<usize>()
                .iter()
                .enumerate()
            {
                assert_eq!(entities[i].2, *c);
            }

            for (i, c) in (*chunk_components.get())
                .get(ComponentTypeId::of::<ZeroSize>())
                .unwrap()
                .data_slice::<ZeroSize>()
                .iter()
                .enumerate()
            {
                assert_eq!(entities[i].3, *c);
            }
        }
    }

    #[test]
    pub fn read_tags() {
        let _ = tracing_subscriber::fmt::try_init();

        let mut archetypes = Storage::new(WorldId::default());

        let mut desc = ArchetypeDescription::default();
        desc.register_tag::<isize>();
        desc.register_tag::<ZeroSize>();

        let (_arch_id, data) = archetypes.alloc_archetype(desc);

        let tag_values = [(0isize, ZeroSize), (1isize, ZeroSize), (2isize, ZeroSize)];

        for (t1, t2) in tag_values.iter() {
            data.alloc_chunk_set(|tags| {
                unsafe { tags.get_mut(TagTypeId::of::<isize>()).unwrap().push(*t1) };
                unsafe { tags.get_mut(TagTypeId::of::<ZeroSize>()).unwrap().push(*t2) };
            });
        }

        unsafe {
            let tags1 = data
                .tags()
                .get(TagTypeId::of::<isize>())
                .unwrap()
                .data_slice::<isize>();
            assert_eq!(tags1.len(), tag_values.len());
            for (i, t) in tags1.iter().enumerate() {
                assert_eq!(tag_values[i].0, *t);
            }

            let tags2 = data
                .tags()
                .get(TagTypeId::of::<ZeroSize>())
                .unwrap()
                .data_slice::<ZeroSize>();
            assert_eq!(tags2.len(), tag_values.len());
            for (i, t) in tags2.iter().enumerate() {
                assert_eq!(tag_values[i].1, *t);
            }
        }
    }

    #[test]
    pub fn create_zero_size_tags() {
        let _ = tracing_subscriber::fmt::try_init();

        let mut archetypes = Storage::new(WorldId::default());

        let mut desc = ArchetypeDescription::default();
        desc.register_tag::<ZeroSize>();
        desc.register_component::<isize>();

        let (_arch_id, data) = archetypes.alloc_archetype(desc);
        let set = data.alloc_chunk_set(|tags| unsafe {
            tags.get_mut(TagTypeId::of::<ZeroSize>())
                .unwrap()
                .push(ZeroSize);
        });

        let chunk_index = data.get_free_chunk(set, 1);
        let components = data
            .chunkset_mut(set)
            .unwrap()
            .chunk_mut(chunk_index)
            .unwrap();
        let mut writer = components.writer();
        let (chunk_entities, chunk_components) = writer.get();

        chunk_entities.push(Entity::new(1, Wrapping(0)));
        unsafe {
            (&mut *chunk_components.get())
                .get_mut(ComponentTypeId::of::<isize>())
                .unwrap()
                .writer()
                .push(&[1usize]);
        }
    }

    #[test]
    pub fn create_zero_size_components() {
        let _ = tracing_subscriber::fmt::try_init();

        let mut archetypes = Storage::new(WorldId::default());

        let mut desc = ArchetypeDescription::default();
        desc.register_tag::<usize>();
        desc.register_component::<ZeroSize>();

        let (_arch_id, data) = archetypes.alloc_archetype(desc);
        let set = data.alloc_chunk_set(|tags| unsafe {
            tags.get_mut(TagTypeId::of::<usize>()).unwrap().push(1isize);
        });

        let chunk_index = data.get_free_chunk(set, 1);
        let components = data
            .chunkset_mut(set)
            .unwrap()
            .chunk_mut(chunk_index)
            .unwrap();
        let mut writer = components.writer();
        let (chunk_entities, chunk_components) = writer.get();

        chunk_entities.push(Entity::new(1, Wrapping(0)));
        unsafe {
            (&mut *chunk_components.get())
                .get_mut(ComponentTypeId::of::<ZeroSize>())
                .unwrap()
                .writer()
                .push(&[ZeroSize]);
        }
    }
}<|MERGE_RESOLUTION|>--- conflicted
+++ resolved
@@ -712,11 +712,7 @@
 
     pub(crate) fn delete_all(&mut self) {
         for set in &mut self.chunk_sets {
-<<<<<<< HEAD
-            // Clearing the chunk
-=======
             // Clearing the chunk will Drop all the data
->>>>>>> 12d1c9d1
             set.chunks.clear();
         }
     }
@@ -816,7 +812,6 @@
         self.tags.validate(self.chunk_sets.len());
     }
 
-<<<<<<< HEAD
     #[allow(clippy::too_many_arguments)]
     pub(crate) fn clone_from<C: crate::world::CloneImpl>(
         &mut self,
@@ -1100,28 +1095,16 @@
         dst_entity
     }
 
-=======
->>>>>>> 12d1c9d1
     /// Iterate all entities in existence by iterating across archetypes, chunk sets, and chunks
     pub(crate) fn iter_entities<'a>(&'a self) -> impl Iterator<Item = Entity> + 'a {
         self.chunk_sets.iter().flat_map(move |set| {
             set.chunks
                 .iter()
-<<<<<<< HEAD
-                .flat_map(move |chunk| chunk.entities().iter().map(|e| *e))
-        })
-    }
-
-    /// Iterate all entities in existence by iterating across archetypes, chunk sets, and chunks
-    /// Returns the EntityLocation as well as the Entity
-    pub(crate) fn enumerate_entities<'a>(
-=======
                 .flat_map(move |chunk| chunk.entities().iter().copied())
         })
     }
 
     pub(crate) fn iter_entity_locations<'a>(
->>>>>>> 12d1c9d1
         &'a self,
         archetype_index: ArchetypeIndex,
     ) -> impl Iterator<Item = (Entity, EntityLocation)> + 'a {
@@ -1632,18 +1615,6 @@
             .map(move |i| unsafe { &mut self.0.get_unchecked_mut(i).1 })
     }
 
-<<<<<<< HEAD
-    fn iter(&mut self) -> Iter<(ComponentTypeId, ComponentResourceSet)> {
-        self.0.iter()
-    }
-
-    fn iter_mut(&mut self) -> IterMut<(ComponentTypeId, ComponentResourceSet)> {
-        self.0.iter_mut()
-    }
-
-    fn drain(&mut self) -> Drain<(ComponentTypeId, ComponentResourceSet)> {
-        self.0.drain()
-=======
     fn iter(&mut self) -> impl Iterator<Item = &(ComponentTypeId, ComponentResourceSet)> + '_ {
         self.0.iter()
     }
@@ -1656,7 +1627,6 @@
 
     fn drain(&mut self) -> impl Iterator<Item = (ComponentTypeId, ComponentResourceSet)> + '_ {
         self.0.drain(..)
->>>>>>> 12d1c9d1
     }
 }
 
