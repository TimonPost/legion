--- conflicted
+++ resolved
@@ -323,7 +323,6 @@
         }
     }
 
-<<<<<<< HEAD
     fn delete_location(&mut self, location: EntityLocation) {
         let chunk = self.storage_mut().chunk_mut(location).unwrap();
 
@@ -332,7 +331,8 @@
             // record swapped entity's new location
             self.entity_locations.set(swapped, location);
         }
-=======
+    }
+
     /// Delete all entity data. This leaves subscriptions and the command buffer intact.
     pub fn delete_all(&mut self) {
         for archetype in self.storage_mut().archetypes_mut() {
@@ -340,7 +340,6 @@
         }
 
         self.entity_allocator.delete_all_entities();
->>>>>>> 12d1c9d1
     }
 
     fn find_chunk_with_delta(
@@ -783,24 +782,6 @@
         }
 
         RefMapMutSet::new(borrows, refs)
-    }
-
-    /// Iterate all entities in existence. Internally this iterates archetypes instead of
-    /// entity allocators because the data structures contains a list of free entities instead
-    /// of allocated entities
-    pub fn iter_entities<'a>(&'a self) -> impl Iterator<Item = Entity> + 'a {
-        self.storage()
-            .archetypes()
-            .iter()
-            .flat_map(|archetype_data| archetype_data.iter_entities().map(|entity| entity))
-    }
-
-    pub fn delete_all(&mut self) {
-        for archetype in self.storage_mut().archetypes_mut() {
-            archetype.delete_all();
-        }
-
-        self.entity_allocator.delete_all_entities();
     }
 
     /// Mutably borrows entity data for the given entity.
