--- conflicted
+++ resolved
@@ -375,18 +375,10 @@
     /// uninitialized data.
     pub unsafe fn components_mut_raw<T: Component>(
         &self,
-<<<<<<< HEAD
-    ) -> Option<*mut T> {
-        self.component_data_info_by_type
-            .get(&ComponentTypeId(TypeId::of::<T>(), 0))
-            .map(|c| 
-                    c.data_mut() as *mut T)
-=======
-    ) -> Option<&mut [std::mem::MaybeUninit<T>]> {
+    ) -> Option<NonNull<T>> {
         self.components
             .get(&ComponentTypeId(TypeId::of::<T>(), 0))
-            .map(|c| std::slice::from_raw_parts_mut(c.data_mut().cast().as_ptr(), self.capacity))
->>>>>>> 81e66b17
+            .map(|c| c.data_mut().cast())
     }
 
     pub unsafe fn components_mut_raw_untyped(
@@ -799,7 +791,7 @@
 
         let ty = ComponentTypeId(TypeId::of::<T>(), 0);
         let data_initializer = |chunk: &mut Chunk, idx: usize| unsafe {
-            std::ptr::write(chunk.components_mut_raw::<T>().unwrap().offset(idx as isize), component);
+            std::ptr::write(chunk.components_mut_raw::<T>().unwrap().as_ptr().offset(idx as isize), component);
         };
 
         (ty, Box::new(chunk_setup), Box::new(data_initializer))
@@ -822,11 +814,7 @@
             std::ptr::copy_nonoverlapping(
                 component.get_unchecked(0),
                 chunk
-<<<<<<< HEAD
-                    .components_mut_raw_untyped(&ty)
-=======
-                    .components_mut_unchecked_uninit_raw(&ty, 0)
->>>>>>> 81e66b17
+                    .components_mut_raw_untyped(&ty, 0)
                     .unwrap()
                     .as_ptr()
                     .offset((idx * component.len()) as isize),
