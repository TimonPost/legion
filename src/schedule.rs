use crate::system::SystemId;
use crate::{
    borrow::{Exclusive, RefMut},
    command::CommandBuffer,
    resource::ResourceTypeId,
    storage::ComponentTypeId,
    world::World,
};
use bit_set::BitSet;
use itertools::izip;
use std::fmt::Debug;
use std::fmt::Display;
use std::iter::repeat;
use std::marker::PhantomData;
use std::{
    collections::{HashMap, HashSet},
    sync::atomic::{AtomicUsize, Ordering},
};
use tracing::{span, trace, Level};

#[cfg(feature = "par-schedule")]
use rayon::prelude::*;

/// Empty trait which defines a `System` as schedulable by the dispatcher - this requires that the
/// type is both `Send` and `Sync`.
///
/// This is automatically implemented for all types that implement `Runnable` which meet the requirements.
pub trait Schedulable: Runnable + Send + Sync {}
impl<T> Schedulable for T where T: Runnable + Send + Sync {}

/// Describes which archetypes a system declares access to.
pub enum ArchetypeAccess {
    /// All archetypes.
    All,
    /// Some archetypes.
    Some(BitSet),
}

impl ArchetypeAccess {
    pub fn is_disjoint(&self, other: &ArchetypeAccess) -> bool {
        match self {
            Self::All => false,
            Self::Some(mine) => match other {
                Self::All => false,
                Self::Some(theirs) => mine.is_disjoint(theirs),
            },
        }
    }
}

/// Trait describing a schedulable type. This is implemented by `System`
pub trait Runnable {
    fn name(&self) -> &SystemId;
    fn reads(&self) -> (&[ResourceTypeId], &[ComponentTypeId]);
    fn writes(&self) -> (&[ResourceTypeId], &[ComponentTypeId]);
    fn prepare(&mut self, world: &World);
    fn accesses_archetypes(&self) -> &ArchetypeAccess;
    fn run(&self, world: &World);
    fn dispose(self: Box<Self>, world: &mut World);
    fn command_buffer_mut(&self) -> RefMut<Exclusive, CommandBuffer>;
}

/// Stages represent discrete steps of a game's loop, such as "start", "update", "draw", "end", etc.
/// Stages have a defined execution order.
///
/// Systems run within a stage, and commit any buffered changes to the ecs at the end of a stage
/// (which may or may not be the stage within which they run, but cannot be an earlier stage).
pub trait Stage: Copy + PartialOrd + Ord + PartialEq + Eq + Display + Debug {}

/// Executes all systems that are to be run within a single given stage.
pub struct StageExecutor {
    systems: Vec<Box<dyn Schedulable>>,
    #[cfg(feature = "par-schedule")]
    static_dependants: Vec<Vec<usize>>,
    #[cfg(feature = "par-schedule")]
    dynamic_dependants: Vec<Vec<usize>>,
    #[cfg(feature = "par-schedule")]
    static_dependency_counts: Vec<AtomicUsize>,
    #[cfg(feature = "par-schedule")]
    awaiting: Vec<AtomicUsize>,
}

impl StageExecutor {
    /// Constructs a new executor for all systems to be run in a single stage.
    ///
    /// Systems are provided in the order in which side-effects (e.g. writes to resources or entities)
    /// are to be observed.
    #[cfg(not(feature = "par-schedule"))]
    pub fn new(systems: Vec<Box<dyn Schedulable>>) -> Self { Self { systems } }

    /// Constructs a new executor for all systems to be run in a single stage.
    ///
    /// Systems are provided in the order in which side-effects (e.g. writes to resources or entities)
    /// are to be observed.
    #[cfg(feature = "par-schedule")]
    #[allow(clippy::cognitive_complexity)]
    // TODO: we should break this up
    pub fn new(systems: Vec<Box<dyn Schedulable>>) -> Self {
        if systems.len() > 1 {
            let mut static_dependency_counts = Vec::with_capacity(systems.len());

            let mut static_dependants: Vec<Vec<_>> =
                repeat(Vec::with_capacity(64)).take(systems.len()).collect();
            let mut dynamic_dependants: Vec<Vec<_>> =
                repeat(Vec::with_capacity(64)).take(systems.len()).collect();

            let mut resource_last_mutated = HashMap::<ResourceTypeId, usize>::with_capacity(64);
            let mut resource_last_read = HashMap::<ResourceTypeId, usize>::with_capacity(64);
            let mut component_mutated = HashMap::<ComponentTypeId, Vec<usize>>::with_capacity(64);

            for (i, system) in systems.iter().enumerate() {
<<<<<<< HEAD
                log::debug!("Building dependency: {} ({})", system.name(), i);
=======
                let span = span!(
                    Level::TRACE,
                    "Building system dependencies",
                    system = %system.name()
                );
                let _guard = span.enter();
>>>>>>> 1b72c47d

                let (read_res, read_comp) = system.reads();
                let (write_res, write_comp) = system.writes();

                // find resource access dependencies
                let mut dependencies = HashSet::with_capacity(64);
                for res in read_res {
                    trace!(resource = ?res, "Read resource");
                    if let Some(n) = resource_last_mutated.get(res) {
                        trace!(system_index = n, "Added write dependency");
                        dependencies.insert(*n);
                    }
                    resource_last_read.insert(*res, i);
                }
                for res in write_res {
                    trace!(resource = ?res, "Write resource");
                    // Writes have to be exclusive, so we are dependent on reads too
                    if let Some(n) = resource_last_read.get(res) {
                        trace!(system_index = n, "Added read dependency");
                        dependencies.insert(*n);
                    }

                    if let Some(n) = resource_last_mutated.get(res) {
                        trace!(system_index = n, "Added write dependency");
                        dependencies.insert(*n);
                    }

                    resource_last_mutated.insert(*res, i);
                }

                static_dependency_counts.push(AtomicUsize::from(dependencies.len()));
                trace!(dependants = ?dependencies, "Computed static dependants");
                for dep in dependencies {
                    static_dependants[dep].push(i);
                }

                // find component access dependencies
                let mut comp_dependencies = HashSet::new();
                for comp in read_comp {
                    if let Some(ns) = component_mutated.get(comp) {
                        for n in ns {
                            comp_dependencies.insert(*n);
                        }
                    }
                }
                for comp in write_comp {
                    if let Some(ns) = component_mutated.get(comp) {
                        for n in ns {
                            comp_dependencies.insert(*n);
                        }
                    }
                    component_mutated
                        .entry(*comp)
                        .or_insert_with(Vec::new)
                        .push(i);
                }

                trace!(depentants = ?comp_dependencies, "Computed dynamic dependants");
                for dep in comp_dependencies {
                    if dep != i { // dont be dependent on ourselves
                        dynamic_dependants[dep].push(i);
                    }
                }
            }

            trace!(
                ?static_dependants,
                ?dynamic_dependants,
                "Computed system dependencies"
            );

            let mut awaiting = Vec::with_capacity(systems.len());
            systems
                .iter()
                .for_each(|_| awaiting.push(AtomicUsize::new(0)));

            Self {
                awaiting,
                static_dependants,
                dynamic_dependants,
                static_dependency_counts,
                systems,
            }
        } else {
            Self {
                awaiting: Vec::with_capacity(0),
                static_dependants: Vec::with_capacity(0),
                dynamic_dependants: Vec::with_capacity(0),
                static_dependency_counts: Vec::with_capacity(0),
                systems,
            }
        }
    }

    /// Converts this executor into a vector of its component systems.
    pub fn into_vec(self) -> Vec<Box<dyn Schedulable>> { self.systems }

    /// This is a linear executor which just runs the system in their given order.
    ///
    /// Only enabled with par-schedule is disabled
    #[cfg(not(feature = "par-schedule"))]
    pub fn execute(&mut self, world: &mut World) {
        self.systems.iter_mut().for_each(|system| {
            system.run(world);
        });

        // Flush the command buffers of all the systems
        self.systems.iter().for_each(|system| {
            system.command_buffer_mut().write(world);
        });
    }

    /// Executes this stage. Execution is recursively conducted in a draining fashion. Systems are
    /// ordered based on 1. their resource access, and then 2. their insertion order. systems are
    /// executed in the pool provided at construction, and this function does not return until all
    /// systems in this stage have completed.
    ///
    /// Call from within `rayon::ThreadPool::install()` to execute within a specific thread pool.
    #[cfg(feature = "par-schedule")]
    pub fn execute(&mut self, world: &mut World) {
        rayon::join(
            || {},
            || {
                match self.systems.len() {
                    1 => {
                        self.systems[0].run(world);
                    }
                    _ => {
                        let systems = &mut self.systems;
                        let static_dependency_counts = &self.static_dependency_counts;
                        let awaiting = &mut self.awaiting;

                        // prepare all systems - archetype filters are pre-executed here
                        systems.par_iter_mut().for_each(|sys| sys.prepare(world));

                        // determine dynamic dependencies
                        izip!(
                            systems.iter(),
                            self.static_dependants.iter_mut(),
                            self.dynamic_dependants.iter_mut()
                        )
                        .par_bridge()
                        .for_each(|(sys, static_dep, dyn_dep)| {
                            use std::any::Any;

                            let archetypes = sys.accesses_archetypes();
                            for i in (0..dyn_dep.len()).rev() {
                                let dep = dyn_dep[i];
                                let other = &systems[dep];

                                // if the archetype sets intersect,
                                // then we can move the dynamic dependant into the static dependants set
                                if !other.accesses_archetypes().is_disjoint(archetypes) {
                                    static_dep.push(dep);
                                    dyn_dep.swap_remove(i);
                                    static_dependency_counts[dep].fetch_add(1, Ordering::Relaxed);
                                }
                            }
                        });

                        // initialize dependency tracking
                        for (i, count) in static_dependency_counts.iter().enumerate() {
                            awaiting[i].store(count.load(Ordering::Relaxed), Ordering::Relaxed);
                        }

                        let awaiting = &self.awaiting;

                        // execute all systems with no outstanding dependencies
                        (0..systems.len())
                            .filter(|i| awaiting[*i].load(Ordering::SeqCst) == 0)
                            .for_each(|i| {
                                self.run_recursive(i, world);
                            });
                    }
                }
            },
        );

        // Flush the command buffers of all the systems
        self.systems.iter().for_each(|system| {
            system.command_buffer_mut().write(world);
        });
    }

    /// Recursively execute through the generated depedency cascade and exhaust it.
    #[cfg(feature = "par-schedule")]
    fn run_recursive(&self, i: usize, world: &World) {
<<<<<<< HEAD
        log::trace!("run_recursive: {} ({})", self.systems[i].name(), i);
=======
>>>>>>> 1b72c47d
        self.systems[i].run(world);

        self.static_dependants[i].par_iter().for_each(|dep| {
            match self.awaiting[*dep].compare_exchange(
                1,
                std::usize::MAX,
                Ordering::Relaxed,
                Ordering::Relaxed,
            ) {
                Ok(_) => {
                    self.run_recursive(*dep, world);
                }
                Err(_) => {
                    self.awaiting[*dep].fetch_sub(1, Ordering::Relaxed);
                }
            }
        });
    }
}

/// Describes the scheduling constraints of a system.
#[derive(Debug, Clone)]
pub struct Schedule<S: Stage> {
    /// The stage the system should execute within.
    pub stage: S,
    /// The systems which should run before the system.
    pub to_run_before: Vec<SystemId>,
    /// The systems which should run after the system.
    pub to_run_after: Vec<SystemId>,
}

/// Scheduled the execution of systems within stages.
///
/// Stages define phases of an update loop; e.g. "begin", "update", "draw", "end".
///
/// Each stage is executed sequentially, with system command buffers flushed at the end
/// of each stage.
///
/// If the `par-schedule` feature is enabled, systems within a stage may be scheduled concurrently.
/// Dependency ordering is guarenteed only in terms of the order in which reads and writes to
/// resources and entities might be observed.
///
/// Every system within a scheduler must have a unique system ID.
pub struct SystemScheduler<S: Stage> {
    _stage: PhantomData<S>,
    dependencies: HashMap<SystemId, Schedule<S>>,
    scheduled: Vec<(S, StageExecutor)>,
    unscheduled: Vec<Box<dyn Schedulable>>,
}

impl<S: Stage> SystemScheduler<S> {
    /// Creates a new system scheduler.
    pub fn new() -> Self { Self::default() }

    /// Adds a system to the scheduler.
    ///
    /// # Panics
    ///
    /// Panics if a system with the same `SystemId` is already scheduled.
    pub fn add_system<T: Into<Box<dyn Schedulable>>>(&mut self, stage: S, system: T) {
        self.add_systems_with_deps(stage, vec![system.into()], vec![], vec![]);
    }

    /// Adds a system to the scheduler with ordering dependencies on other systems.
    ///
    /// `to_run_before` names systems which must run before this system.  
    /// `to_run_after` names systems which must run after this system.
    ///
    /// # Panics
    ///
    /// Panics if a system with the same `SystemId` is already scheduled.
    pub fn add_system_with_deps<T: Into<Box<dyn Schedulable>>>(
        &mut self,
        stage: S,
        system: T,
        to_run_before: Vec<SystemId>,
        to_run_after: Vec<SystemId>,
    ) {
        self.add_systems_with_deps(stage, vec![system.into()], to_run_before, to_run_after);
    }

    /// Adds multiple systems to the scheduler. Each system is executed in the order given.
    ///
    /// `to_run_before` names systems which must run before these systems.  
    /// `to_run_after` names systems which must run after these systems.
    ///
    /// # Panics
    ///
    /// Panics if a system with the same `SystemId` is already scheduled.
    pub fn add_systems(&mut self, stage: S, systems: Vec<Box<dyn Schedulable>>) {
        self.add_systems_with_deps(stage, systems, vec![], vec![]);
    }

    /// Adds multiple systems to the scheduler with ordering dependencies on other systems.
    /// Each system is executed in the order given.
    ///
    /// `to_run_before` names systems which must run before these systems.  
    /// `to_run_after` names systems which must run after these systems.
    ///
    /// # Panics
    ///
    /// Panics if a system with the same `SystemId` is already scheduled.
    pub fn add_systems_with_deps(
        &mut self,
        stage: S,
        systems: Vec<Box<dyn Schedulable>>,
        to_run_before: Vec<SystemId>,
        to_run_after: Vec<SystemId>,
    ) {
        self.add(
            systems,
            Schedule {
                stage,
                to_run_before,
                to_run_after,
            },
        );
    }

    /// Adds systems to the scheduler.
    ///
    /// # Panics
    ///
    /// Panics if a system with the same `SystemId` is already scheduled.
    pub fn add(&mut self, systems: Vec<Box<dyn Schedulable>>, schedule: Schedule<S>) {
        for i in 0..systems.len() {
            let mut to_run_before = schedule.to_run_before.clone();
            let mut to_run_after = schedule.to_run_after.clone();

            if i > 0 {
                to_run_before.push(systems[i - 1].name().clone());
            }

            if i < systems.len() - 1 {
                to_run_after.push(systems[i + 1].name().clone());
            }

            let id = systems[i].name();
            if self.dependencies.contains_key(&id) {
                panic!("A system with identifier \"{}\" already exists", id);
            }

            self.dependencies.insert(
                id.clone(),
                Schedule {
                    stage: schedule.stage,
                    to_run_before,
                    to_run_after,
                },
            );
        }

        for system in systems {
            self.unscheduled.push(system);
        }
    }

    /// Removes a system from the scheduler.
    pub fn remove(&mut self, id: SystemId) -> Option<(Box<dyn Schedulable>, Schedule<S>)> {
        if let Some(schedule) = self.dependencies.remove(&id) {
            if let Ok(executor_index) = self
                .scheduled
                .binary_search_by_key(&&schedule.stage, |(s, _)| s)
            {
                let (stage, executor) = self.scheduled.remove(executor_index);
                let mut systems = executor.into_vec();
                let system_index = systems.iter().position(|s| s.name() == &id).unwrap();
                let result = systems.remove(system_index);

                let executor = StageExecutor::new(systems);
                self.scheduled.insert(executor_index, (stage, executor));
                return Some((result, schedule));
            }
        }

        None
    }

    /// Converts this scheduler into a vector of systems and their schedules.
    pub fn into_vec(mut self) -> Vec<(Box<dyn Schedulable>, Schedule<S>)> {
        self.construct_stages();
        let mut result = Vec::new();
        let mut scheduled = self.scheduled;
        let mut dependencies = self.dependencies;
        for (_, executor) in scheduled.drain(..) {
            let systems = executor.into_vec().into_iter().map(|sys| {
                let info = dependencies.remove(sys.name()).unwrap();
                (sys, info)
            });
            result.extend(systems);
        }

        result
    }

    /// Executes all scheduled systems.
    ///
    /// # Panics
    ///
    /// Panics if scheduled systems have impossible schedule constraints.
    pub fn execute(&mut self, world: &mut World) {
        self.construct_stages();
        for (stage, executor) in &mut self.scheduled {
            let span = span!(Level::INFO, "Running stage", %stage);
            let _guard = span.enter();
            executor.execute(world);
        }
    }

    fn construct_stages(&mut self) {
        // check if stages need to be rebuilt
        if self.unscheduled.is_empty() {
            return;
        }

        // collect new stages
        let mut systems: HashMap<_, _> = self
            .unscheduled
            .drain(..)
            .map(|s| (s.name().clone(), s))
            .collect();

        // drain existing executors
        for (_, executor) in self.scheduled.drain(..) {
            for system in executor.into_vec() {
                systems.insert(system.name().clone(), system);
            }
        }

        // collect and sort active stages
        let mut stages = self
            .dependencies
            .iter()
            .map(|(_, info)| info.stage)
            .collect::<Vec<_>>();

        stages.sort();
        stages.dedup();

        // create new stage executors
        for stage in stages {
            use petgraph::Graph;

            let mut graph = Graph::<SystemId, ()>::new();
            let mut node_to_system = HashMap::new();
            let mut system_to_node = HashMap::new();

            // add nodes to dependency graph
            for (id, _) in self
                .dependencies
                .iter()
                .filter(|(_, info)| info.stage == stage)
            {
                let index = graph.add_node(id.clone());
                node_to_system.insert(index, id.clone());
                system_to_node.insert(id.clone(), index);
            }

            // add dependency edges
            for (id, info) in self
                .dependencies
                .iter()
                .filter(|(_, info)| info.stage == stage)
            {
                for before in &info.to_run_before {
                    if let Some(s) = self.dependencies.get(before) {
                        if s.stage > stage {
                            panic!(
                                "invalid dependency: {a} requires {b} runs before it, but {b} runs in {b_stage} which is after {a_stage}",
                                a=id,
                                b=before,
                                b_stage=s.stage,
                                a_stage=stage
                            );
                        }

                        if s.stage == stage {
                            graph.add_edge(system_to_node[before], system_to_node[id], ());
                        }
                    }
                }

                for after in &info.to_run_after {
                    if let Some(s) = self.dependencies.get(after) {
                        if s.stage < stage {
                            panic!(
                                "invalid dependency: {a} requires {b} runs after it, but {b} runs in {b_stage} which is before {a_stage}",
                                a=id,
                                b=after,
                                b_stage=s.stage,
                                a_stage=stage
                            );
                        }

                        if s.stage == stage {
                            graph.add_edge(system_to_node[id], system_to_node[after], ());
                        }
                    }
                }
            }

            // sort dependencies and create executor
            match petgraph::algo::toposort(&graph, None) {
                Ok(mut order) => {
                    let systems: Vec<Box<dyn Schedulable>> = order
                        .drain(..)
                        .map(|id| systems.remove(&node_to_system[&id]).unwrap())
                        .collect();
                    let executor = StageExecutor::new(systems);
                    self.scheduled.push((stage, executor));
                }
                Err(cycle) => panic!(
                    "dependency cycle involving {}",
                    node_to_system[&cycle.node_id()]
                ),
            }
        }
    }
}

impl<S: Stage> Default for SystemScheduler<S> {
    fn default() -> Self {
        Self {
            dependencies: HashMap::new(),
            scheduled: Vec::new(),
            unscheduled: Vec::new(),
            _stage: PhantomData,
        }
    }
}

#[cfg(test)]
mod tests {
    use super::*;
    use crate::prelude::*;
    use itertools::sorted;
    use std::sync::{Arc, Mutex};

    #[derive(Clone, Copy, Debug, PartialEq, Eq, PartialOrd, Ord)]
    enum Stages {
        Begin,
        Update,
        Draw,
        End,
    }

    impl Stage for Stages {}

    impl std::fmt::Display for Stages {
        fn fmt(&self, f: &mut std::fmt::Formatter<'_>) -> std::fmt::Result {
            match self {
                Stages::Begin => write!(f, "begin"),
                Stages::Update => write!(f, "update"),
                Stages::Draw => write!(f, "draw"),
                Stages::End => write!(f, "end"),
            }
        }
    }

    #[test]
    fn stages_execution_order() {
        let universe = Universe::new();
        let mut world = universe.create_world();

        let order = Arc::new(Mutex::new(Vec::new()));

        let order_clone = order.clone();
        let system_one = SystemBuilder::new("one")
            .build(move |_, _, _, _| order_clone.lock().unwrap().push(1usize));
        let order_clone = order.clone();
        let system_two = SystemBuilder::new("two")
            .build(move |_, _, _, _| order_clone.lock().unwrap().push(2usize));
        let order_clone = order.clone();
        let system_three = SystemBuilder::new("three")
            .build(move |_, _, _, _| order_clone.lock().unwrap().push(3usize));

        let mut scheduler = SystemScheduler::new();
        scheduler.add_system(Stages::Draw, system_two);
        scheduler.add_system(Stages::Begin, system_one);
        scheduler.add_system(Stages::End, system_three);

        scheduler.execute(&mut world);

        let order = order.lock().unwrap();
        let sorted: Vec<usize> = sorted(order.clone()).collect();
        assert_eq!(*order, sorted);
    }

    #[test]
    fn deps_execution_order_before() {
        let universe = Universe::new();
        let mut world = universe.create_world();

        let order = Arc::new(Mutex::new(Vec::new()));

        #[derive(Default)]
        struct Resource;

        world.resources.insert(Resource);

        let order_clone = order.clone();
        let system_one = SystemBuilder::new("one")
            .write_resource::<Resource>()
            .build(move |_, _, _, _| order_clone.lock().unwrap().push(1usize));
        let order_clone = order.clone();
        let system_two = SystemBuilder::new("two")
            .write_resource::<Resource>()
            .build(move |_, _, _, _| order_clone.lock().unwrap().push(2usize));
        let order_clone = order.clone();
        let system_three = SystemBuilder::new("three")
            .write_resource::<Resource>()
            .build(move |_, _, _, _| order_clone.lock().unwrap().push(3usize));

        let mut scheduler = SystemScheduler::new();
        scheduler.add_system_with_deps(Stages::Begin, system_two, vec!["one".into()], vec![]);
        scheduler.add_system(Stages::Begin, system_one);
        scheduler.add_system_with_deps(Stages::Begin, system_three, vec!["two".into()], vec![]);

        scheduler.execute(&mut world);

        let order = order.lock().unwrap();
        let sorted: Vec<usize> = sorted(order.clone()).collect();
        assert_eq!(*order, sorted);
    }

    #[test]
    fn deps_execution_order_after() {
        let universe = Universe::new();
        let mut world = universe.create_world();

        let order = Arc::new(Mutex::new(Vec::new()));

        #[derive(Default)]
        struct Resource;

        world.resources.insert(Resource);

        let order_clone = order.clone();
        let system_one = SystemBuilder::new("one")
            .write_resource::<Resource>()
            .build(move |_, _, _, _| order_clone.lock().unwrap().push(1usize));
        let order_clone = order.clone();
        let system_two = SystemBuilder::new("two")
            .write_resource::<Resource>()
            .build(move |_, _, _, _| order_clone.lock().unwrap().push(2usize));
        let order_clone = order.clone();
        let system_three = SystemBuilder::new("three")
            .write_resource::<Resource>()
            .build(move |_, _, _, _| order_clone.lock().unwrap().push(3usize));

        let mut scheduler = SystemScheduler::new();
        scheduler.add_system_with_deps(Stages::Begin, system_two, vec![], vec!["three".into()]);
        scheduler.add_system_with_deps(Stages::Begin, system_one, vec![], vec!["two".into()]);
        scheduler.add_system(Stages::Begin, system_three);

        scheduler.execute(&mut world);

        let order = order.lock().unwrap();
        let sorted: Vec<usize> = sorted(order.clone()).collect();
        assert_eq!(*order, sorted);
    }

    #[test]
    fn deps_execution_order_across_stages() {
        let universe = Universe::new();
        let mut world = universe.create_world();

        let order = Arc::new(Mutex::new(Vec::new()));

        #[derive(Default)]
        struct Resource;

        world.resources.insert(Resource);

        let order_clone = order.clone();
        let system_one = SystemBuilder::new("one")
            .write_resource::<Resource>()
            .build(move |_, _, _, _| order_clone.lock().unwrap().push(1usize));
        let order_clone = order.clone();
        let system_two = SystemBuilder::new("two")
            .write_resource::<Resource>()
            .build(move |_, _, _, _| order_clone.lock().unwrap().push(2usize));
        let order_clone = order.clone();
        let system_three = SystemBuilder::new("three")
            .write_resource::<Resource>()
            .build(move |_, _, _, _| order_clone.lock().unwrap().push(3usize));

        let mut scheduler = SystemScheduler::new();
        scheduler.add_system_with_deps(
            Stages::Update,
            system_two,
            vec!["one".into()],
            vec!["three".into()],
        );
        scheduler.add_system_with_deps(
            Stages::Begin,
            system_one,
            vec![],
            vec!["two".into(), "three".into()],
        );
        scheduler.add_system_with_deps(Stages::End, system_three, vec!["two".into()], vec![]);

        scheduler.execute(&mut world);

        let order = order.lock().unwrap();
        let sorted: Vec<usize> = sorted(order.clone()).collect();
        assert_eq!(*order, sorted);
    }

    #[test]
    #[should_panic(expected = "dependency cycle involving")]
    fn deps_cycle_panics() {
        let universe = Universe::new();
        let mut world = universe.create_world();

        let system_one = SystemBuilder::new("one").build(move |_, _, _, _| {});
        let system_two = SystemBuilder::new("two").build(move |_, _, _, _| {});

        let mut scheduler = SystemScheduler::new();
        scheduler.add_system_with_deps(Stages::Begin, system_one, vec!["two".into()], vec![]);
        scheduler.add_system_with_deps(Stages::Begin, system_two, vec!["one".into()], vec![]);

        scheduler.execute(&mut world);
    }

    #[test]
    #[should_panic(expected = "invalid dependency:")]
    fn deps_incorrect_stage_order_earlier() {
        let universe = Universe::new();
        let mut world = universe.create_world();

        let system_one = SystemBuilder::new("one").build(move |_, _, _, _| {});
        let system_two = SystemBuilder::new("two").build(move |_, _, _, _| {});

        let mut scheduler = SystemScheduler::new();
        scheduler.add_system_with_deps(Stages::Begin, system_one, vec!["two".into()], vec![]);
        scheduler.add_system_with_deps(Stages::End, system_two, vec![], vec![]);

        scheduler.execute(&mut world);
    }

    #[test]
    #[should_panic(expected = "invalid dependency:")]
    fn deps_incorrect_stage_order_later() {
        let universe = Universe::new();
        let mut world = universe.create_world();

        let system_one = SystemBuilder::new("one").build(move |_, _, _, _| {});
        let system_two = SystemBuilder::new("two").build(move |_, _, _, _| {});

        let mut scheduler = SystemScheduler::new();
        scheduler.add_system_with_deps(Stages::Begin, system_one, vec![], vec![]);
        scheduler.add_system_with_deps(Stages::End, system_two, vec![], vec!["one".into()]);

        scheduler.execute(&mut world);
    }
}<|MERGE_RESOLUTION|>--- conflicted
+++ resolved
@@ -109,16 +109,13 @@
             let mut component_mutated = HashMap::<ComponentTypeId, Vec<usize>>::with_capacity(64);
 
             for (i, system) in systems.iter().enumerate() {
-<<<<<<< HEAD
-                log::debug!("Building dependency: {} ({})", system.name(), i);
-=======
                 let span = span!(
                     Level::TRACE,
                     "Building system dependencies",
-                    system = %system.name()
+                    system = %system.name(),
+                    index = i,
                 );
                 let _guard = span.enter();
->>>>>>> 1b72c47d
 
                 let (read_res, read_comp) = system.reads();
                 let (write_res, write_comp) = system.writes();
@@ -306,10 +303,6 @@
     /// Recursively execute through the generated depedency cascade and exhaust it.
     #[cfg(feature = "par-schedule")]
     fn run_recursive(&self, i: usize, world: &World) {
-<<<<<<< HEAD
-        log::trace!("run_recursive: {} ({})", self.systems[i].name(), i);
-=======
->>>>>>> 1b72c47d
         self.systems[i].run(world);
 
         self.static_dependants[i].par_iter().for_each(|dep| {
